--- conflicted
+++ resolved
@@ -1845,10 +1845,7 @@
                 Argument argTarget;
                 if (left == null)
                     {
-<<<<<<< HEAD
-=======
                     Register regTarget;
->>>>>>> bd2fd082
                     switch (m_propAccessPlan)
                         {
                         case SingletonParent:
@@ -1862,24 +1859,15 @@
                             }
 
                         case This:
-<<<<<<< HEAD
-                            argTarget = new Register(ctx.getThisType(), Op.A_THIS);
-=======
                             regTarget = ctx.getThisRegister();
                             m_astResult = regTarget.getRegisterAST();
->>>>>>> bd2fd082
                             break;
 
                         case Outer:
                             {
-<<<<<<< HEAD
-                            ClassStructure clz = ctx.getThisClass();
-                            for (int nDepth = target.getStepsOut(); --nDepth >= 0;)
-=======
                             ClassStructure clz   = ctx.getThisClass();
                             int           cSteps = target.getStepsOut();
                             for (int i = cSteps; --i >= 0;)
->>>>>>> bd2fd082
                                 {
                                 clz = clz.getContainingClass();
                                 }
