--- conflicted
+++ resolved
@@ -131,15 +131,8 @@
             m_listRetTypes = null;
 
             // calculate the resulting type
-<<<<<<< HEAD
-            TypeConstant typeResult = ListExpression.inferCommonType(aTypes);
+            TypeConstant typeResult = ListExpression.inferCommonType(pool(), aTypes);
             return calcFit(ctx, typeResult, typeRequired);
-=======
-            TypeConstant typeResult = ListExpression.inferCommonType(pool(), aTypes);
-            return typeResult != null && typeResult.isA(typeRequired)
-                    ? TypeFit.Fit
-                    : TypeFit.NoFit;
->>>>>>> fbeaa232
             }
         }
 
