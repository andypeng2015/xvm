--- conflicted
+++ resolved
@@ -1056,30 +1056,6 @@
 
                 case INCORPORATES:
                     // these are all OK; other checks will be done after the types are resolvable
-<<<<<<< HEAD
-                    Composition.Incorporates incorp = (Composition.Incorporates) composition;
-                    if (incorp.isConditional())
-                        {
-                        incorp.getConstraints()
-                        // type is null means no constraint
-                        // name
-
-                        for (ClassStructure struct : (List<? extends ClassStructure>) (List) componentList)
-                            {
-                            // register the mixin/trait that the component incorporates
-                            struct.addContribution(ClassStructure.Composition.Incorporates,
-                                    composition.getType().ensureTypeConstant());
-                            }
-                        }
-                    else
-                        {
-                        for (ClassStructure struct : (List<? extends ClassStructure>) (List) componentList)
-                            {
-                            // register the mixin/trait that the component incorporates
-                            struct.addContribution(ClassStructure.Composition.Incorporates,
-                                    composition.getType().ensureTypeConstant());
-                            }
-=======
                     Composition.Incorporates      incorp         = (Composition.Incorporates) composition;
                     ListMap<String, TypeConstant> mapConstraints = null;
                     if (incorp.isConditional())
@@ -1103,7 +1079,6 @@
                         {
                         // register the mixin/trait that the component incorporates
                         struct.addIncorporates(composition.getType().ensureTypeConstant(), mapConstraints);
->>>>>>> 210328ef
                         }
                     break;
 
