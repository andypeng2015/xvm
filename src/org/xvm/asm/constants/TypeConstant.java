package org.xvm.asm.constants;


import java.io.DataInput;
import java.io.DataOutput;
import java.io.IOException;

import java.util.ArrayList;
import java.util.Collections;
import java.util.Iterator;
import java.util.List;
import java.util.HashMap;
import java.util.HashSet;
import java.util.Map;
import java.util.Map.Entry;
import java.util.Set;

import org.xvm.asm.Annotation;
import org.xvm.asm.ClassStructure;
import org.xvm.asm.Component;
import org.xvm.asm.Component.Composition;
import org.xvm.asm.Component.Contribution;
import org.xvm.asm.Component.ContributionChain;
import org.xvm.asm.Constant;
import org.xvm.asm.ConstantPool;
import org.xvm.asm.ErrorListener;
import org.xvm.asm.GenericTypeResolver;
import org.xvm.asm.MethodStructure;
import org.xvm.asm.PropertyStructure;

import org.xvm.runtime.Frame;
import org.xvm.runtime.ObjectHandle;

import org.xvm.runtime.template.xType;
import org.xvm.runtime.template.xType.TypeHandle;

import org.xvm.util.Severity;


/**
 * A base class for the various forms of Constants that will represent data types.
 * <p/>
 * Each type has 0, 1, or 2 underlying types:
 * <ul>
 * <li>A {@link TerminalTypeConstant} has no underlying type(s); it is a terminal;</li>
 * <li>Type constants that modify a single underlying type include {@link
 *     ImmutableTypeConstant}, {@link AccessTypeConstant}, {@link ParameterizedTypeConstant},
 *     and {@link AnnotatedTypeConstant}; and</li>
 * <li>Type constants that relate two underlying types include {@link IntersectionTypeConstant},
 *     {@link UnionTypeConstant}, and {@link DifferenceTypeConstant}.</li>
 * </ul>
 */
public abstract class TypeConstant
        extends Constant
        implements GenericTypeResolver
    {
    // ----- constructors --------------------------------------------------------------------------

    /**
     * Constructor used for deserialization.
     *
     * @param pool    the ConstantPool that will contain this Constant
     * @param format  the format of the Constant in the stream
     * @param in      the DataInput stream to read the Constant value from
     *
     * @throws IOException  if an issue occurs reading the Constant value
     */
    protected TypeConstant(ConstantPool pool, Constant.Format format, DataInput in)
            throws IOException
        {
        super(pool);
        }

    /**
     * Construct a constant whose value is a data type.
     *
     * @param pool  the ConstantPool that will contain this Constant
     */
    protected TypeConstant(ConstantPool pool)
        {
        super(pool);
        }


    // ----- GenericTypeResolver -------------------------------------------------------------------

    @Override
    public TypeConstant resolveGenericType(PropertyConstant constProperty)
        {
        return getActualParamType(constProperty.getName());
        }


    // ----- type-specific functionality -----------------------------------------------------------

    /**
     * Determine if the type has exactly one underlying type that it modifies the meaning of.
     * An underlying type is a type whose definition is modified by this type constant.
     * <p/>
     * <ul>
     * <li>{@link ImmutableTypeConstant}</li>
     * <li>{@link AccessTypeConstant}</li>
     * <li>{@link ParameterizedTypeConstant}</li>
     * <li>{@link AnnotatedTypeConstant}</li>
     * </ul>
     *
     * @return true iff this is a modifying type constant
     */
    public boolean isModifyingType()
        {
        return false;
        }

    /**
     * Determine if the type represents a relation between two underlying types.
     * <p/>
     * <ul>
     * <li>{@link IntersectionTypeConstant}</li>
     * <li>{@link UnionTypeConstant}</li>
     * <li>{@link DifferenceTypeConstant}</li>
     * </ul>
     * <p/>
     *
     * @return true iff this is a relational type constant
     */
    public boolean isRelationalType()
        {
        return false;
        }

    /**
     * Obtain the underlying type, or the first of two underlying types if the type constant has
     * two underlying types.
     *
     * @return the underlying type constant
     *
     * @throws UnsupportedOperationException if there is no underlying type
     */
    public TypeConstant getUnderlyingType()
        {
        throw new UnsupportedOperationException();
        }

    /**
     * Obtain the second underlying type if the type constant has two underlying types.
     *
     * @return the second underlying type constant
     *
     * @throws UnsupportedOperationException if there is no second underlying type
     */
    public TypeConstant getUnderlyingType2()
        {
        throw new UnsupportedOperationException();
        }

    /**
     * @return true iff the type specifies immutability
     */
    public boolean isImmutabilitySpecified()
        {
        return getUnderlyingType().isImmutabilitySpecified();
        }

    /**
     * @return true iff the type specifies accessibility
     */
    public boolean isAccessSpecified()
        {
        return getUnderlyingType().isAccessSpecified();
        }

    /**
     * @return the access, if it is specified, otherwise public
     *
     * @throws UnsupportedOperationException if the type is relational and contains conflicting
     *         access specifiers
     */
    public Access getAccess()
        {
        return getUnderlyingType().getAccess();
        }

    /**
     * @return true iff type parameters for the type are specified
     */
    public boolean isParamsSpecified()
        {
        return isModifyingType() && getUnderlyingType().isParamsSpecified();
        }

    /**
     * @return the number of parameters specified
     */
    public int getParamsCount()
        {
        return getParamTypesArray().length;
        }

    /**
     * @return the actual number of type parameters declared by the underlying defining class
     */
    public int getMaxParamsCount()
        {
        return isModifyingType() ? getUnderlyingType().getMaxParamsCount() : 0;
        }

    /**
     * @return the type parameters, iff the type has parameters specified
     *
     * @throws UnsupportedOperationException if there are no type parameters specified, or if the
     *         type is a relational type
     */
    public List<TypeConstant> getParamTypes()
        {
        return isModifyingType()
                ? getUnderlyingType().getParamTypes()
                : Collections.EMPTY_LIST;
        }

    /**
     * @return type type parameters as an array, iff the type has parameters specified
     *
     * @throws UnsupportedOperationException if there are no type parameters specified, or if the
     *         type is a relational type
     */
    public TypeConstant[] getParamTypesArray()
        {
        List<TypeConstant> list = getParamTypes();
        return list == null || list.isEmpty()
                ? ConstantPool.NO_TYPES
                : list.toArray(new TypeConstant[list.size()]);
        }

    /**
     * Find the type of the specified formal parameter for this actual type.
     *
     * @param sName  the formal parameter name
     *
     * @return the corresponding actual type
     */
    public TypeConstant getActualParamType(String sName)
        {
        // TODO: use the type info when done
        if (isSingleDefiningConstant())
            {
            ClassStructure clz = (ClassStructure)
                ((ClassConstant) getDefiningConstant()).getComponent();
            TypeConstant type = clz.getActualParamType(sName, getParamTypes());
            if (type == null)
                {
                throw new IllegalArgumentException(
                    "Invalid formal name: " + sName + " for " + this);
                }
            return type;
            }

        throw new UnsupportedOperationException();
        }

    /**
     * @return true iff annotations of the type are specified
     */
    public boolean isAnnotated()
        {
        return isModifyingType() && getUnderlyingType().isAnnotated();
        }

    /**
     * @return true iff there is a single defining constant, which means that the type does not
     *         contain any relational type constants
     */
    public boolean isSingleDefiningConstant()
        {
        return isModifyingType() && getUnderlyingType().isSingleDefiningConstant();
        }

    /**
     * @return the defining constant, iff there is a single defining constant
     *
     * @throws UnsupportedOperationException if there is not a single defining constant
     */
    public Constant getDefiningConstant()
        {
        return getUnderlyingType().getDefiningConstant();
        }

    /**
     * @return true iff this TypeConstant represents an auto-narrowing type
     */
    public boolean isAutoNarrowing()
        {
        return getUnderlyingType().isAutoNarrowing();
        }

    /**
     * @return true iff this TypeConstant is <b>not</b> auto-narrowing, and is not a reference to a
     *         type parameter, and its type parameters, if any, are also each a constant type
     */
    public boolean isConstant()
        {
        return getUnderlyingType().isConstant();
        }

    /**
     * Determine if this TypeConstant represents the public type from the core Ecstasy module.
     *
     * @return true iff this TypeConstant is a public type from the Ecstasy core module
     */
    public boolean isPublicEcstasyType()
        {
        return isSingleDefiningConstant()
                && getDefiningConstant() instanceof ClassConstant
                && ((ClassConstant) this.getDefiningConstant()).getModuleConstant().isEcstasyModule()
                && getAccess() == Access.PUBLIC;
        }

    /**
     * Determine if this TypeConstant represents a core, implicitly-imported Ecstasy type denoted
     * by the specified name.
     *
     * @param sName  the name or alias by which the Ecstasy core type is imported
     *
     * @return true iff this TypeConstant is the Ecstasy core type identified by the passed name
     */
    public boolean isEcstasy(String sName)
        {
        IdentityConstant constId = getConstantPool().getImplicitlyImportedIdentity(sName);
        if (constId == null)
            {
            // TODO could just take the name as is (including qualified notation) and assume it's an Ecstasy class
            throw new IllegalArgumentException("no such implicit name: " + sName);
            }

        return isSingleDefiningConstant() && getDefiningConstant().equals(constId);
        }

    /**
     * @return the Ecstasy class name, including package name(s), otherwise "?"
     */
    public String getEcstasyClassName()
        {
        // TODO might require additional checks
        return isSingleDefiningConstant()
                    && getDefiningConstant() instanceof ClassConstant
                    && ((ClassConstant) getDefiningConstant()).getModuleConstant().isEcstasyModule()
                    && getAccess() == Access.PUBLIC
                ? ((ClassConstant) getDefiningConstant()).getPathString()
                : "?";
        }

    /**
     * Determine if this is "Void".
     *
     * @return true iff this is provably "Void"
     */
    public boolean isVoid()
        {
        return isTuple() && getParamsCount() == 0;
        }

    /**
     * @return true iff this type is a nullable type
     */
    public boolean isNullable()
        {
        // a type is only considered nullable if it is a "(nullable | type)"
        return false;
        }

    /**
     * @return true iff the type is the Nullable type itself, or a simple modification of the same
     */
    public boolean isOnlyNullable()
        {
        // a type is considered only nullable if it is the Nullable type itself, or a simple
        // modification of the same
        return getUnderlyingType().isOnlyNullable();
        }

    /**
     * Determine if this type can be compared with another type, because the types are identical, or
     * because they differ only in irrelevant ways, such as one being immutable.
     *
     * @param that  another type
     *
     * @return true iff the two types are compatible for purposes of value comparison
     */
    public boolean isCongruentWith(TypeConstant that)
        {
        return this == that || this.unwrapForCongruence().equals(that.unwrapForCongruence());
        }

    /**
     * If this type is a nullable type, calculate the type without the nullability.
     *
     * @return a TypeConstant without
     */
    public TypeConstant nonNullable()
        {
        return this;
        }

    protected TypeConstant unwrapForCongruence()
        {
        return this;
        }

    /**
     * @return clone this single defining type based on the underlying type
     */
    protected TypeConstant cloneSingle(TypeConstant type)
        {
        throw new UnsupportedOperationException();
        }

    /**
     * @return this same type, but without any typedefs in it
     */
    public TypeConstant resolveTypedefs()
        {
        TypeConstant constOriginal = getUnderlyingType();
        TypeConstant constResolved = constOriginal.resolveTypedefs();
        return constResolved == constOriginal
            ? this
            : cloneSingle(constResolved);
        }

    /**
     * @return this same type, but without any generic types in it
     */
    public TypeConstant resolveGenerics(GenericTypeResolver resolver)
        {
        TypeConstant constOriginal = getUnderlyingType();
        TypeConstant constResolved = constOriginal.resolveGenerics(resolver);

        return constResolved == constOriginal
                ? this
                : cloneSingle(constResolved);
        }

    /**
     * @return this same type, but with the number of parameters equal to the number of
     *         formal parameters for every parameterized type
     */
    public TypeConstant normalizeParameters()
        {
        TypeConstant constOriginal = getUnderlyingType();
        TypeConstant constResolved = constOriginal.normalizeParameters();

        return constResolved == constOriginal
                ? this
                : cloneSingle(constResolved);
        }

    /**
     * @return this same type, but with a specified access
     */
    public TypeConstant modifyAccess(Access access)
        {
        TypeConstant constOriginal = getUnderlyingType();
        TypeConstant constResolved = constOriginal.modifyAccess(access);

        return constResolved == constOriginal
                ? this
                : cloneSingle(constResolved);
        }

    /**
     * Type parameters are compiled as the "Type" type; assuming that this type is the type
     * {@code Type<T>}, determine what {@code T} is.
     *
     * @return the type that the type parameter (whose type is this) refers to
     */
    public TypeConstant getTypeParameterType()
        {
        if (!isEcstasy("Type"))
            {
            throw new IllegalStateException("not a type parameter type: " + this);
            }

        return isParamsSpecified()
                ? getParamTypesArray()[0]
                : getConstantPool().typeObject();
        }

    /**
     * @return true iff the type is a tuple type
     */
    public boolean isTuple()
        {
        return isSingleDefiningConstant() && getDefiningConstant().equals(getConstantPool().clzTuple());
        }

    /**
     * @return true iff the type is a tuple type
     */
    public boolean isArray()
        {
        TypeConstant constThis = (TypeConstant) this.simplify();
        assert !constThis.containsUnresolved();
        return constThis.isA(getConstantPool().typeArray());
        }

    /**
     * @return true iff the type is a tuple type
     */
    public boolean isSequence()
        {
        TypeConstant constThis = (TypeConstant) this.simplify();
        assert !constThis.containsUnresolved();
        return     constThis.isEcstasy("String")
                || constThis.isEcstasy("Array")
                || constThis.isEcstasy("List")
                || constThis.isEcstasy("Sequence")
                || constThis.isA(getConstantPool().typeSequence());
        }

    /**
     * Obtain the type of the specified tuple field.
     *
     * @param i  the 0-based tuple field index
     *
     * @return the type of the specified field
     */
    public TypeConstant getTupleFieldType(int i)
        {
        assert isTuple();
        TypeConstant[] atypeParam = getParamTypesArray();
        if (i < 0 || i >= atypeParam.length)
            {
            throw new IllegalArgumentException("i=" + i + ", size=" + atypeParam.length);
            }

        return atypeParam[i];
        }

    /**
     * Obtain all of the information about this type, resolved from its recursive composition.
     *
     * @return the flattened TypeInfo that represents the resolved type of this TypeConstant
     */
    public TypeInfo getTypeInfo()
        {
        return ensureTypeInfo(ErrorListener.RUNTIME);
        }

    /**
     * Obtain all of the information about this type, resolved from its recursive composition.
     *
     * @return the flattened TypeInfo that represents the resolved type of this TypeConstant
     */
    public TypeInfo ensureTypeInfo(ErrorListener errs)
        {
        if (m_typeinfo == null)
            {
            validate(errs);
            m_typeinfo = buildTypeInfo(errs);
            }

        return m_typeinfo;
        }

    /**
     * Create a TypeInfo for this type.
     *
     * @param errs  the error list to log any errors to
     *
     * @return
     */
    protected TypeInfo buildTypeInfo(ErrorListener errs)
        {
        if (!isSingleDefiningConstant())
            {
            return ((TypeConstant) simplify()).buildTypeInfo(errs);
            }

        // load the class structure for the type
        IdentityConstant constId;
        ClassStructure   struct;
        try
            {
            // TODO how to handle "Property" and "Register" and auto-narrowing types?
            constId = (IdentityConstant) ((TypeConstant) simplify()).getDefiningConstant();
            struct  = (ClassStructure) constId.getComponent();
            }
        catch (Exception e)
            {
            throw new IllegalStateException("Unable to get underlying class for " + getValueString(), e);
            }

        // we're going to build a map from name to param info, including whatever parameters are
        // specified by this class/interface, but also each of the contributing classes/interfaces
        Map<String, ParamInfo> mapTypeParams = new HashMap<>();

        // obtain the type parameters encoded in this type constant
        ConstantPool   pool        = getConstantPool();
        boolean        fTypeParams = isParamsSpecified();
        TypeConstant[] atypeParams = getParamTypesArray();
        int            cTypeParams = atypeParams.length;
        boolean        fTuple      = isTuple();

        // obtain the type parameters declared by the class
        List<Entry<StringConstant, TypeConstant>> listClassParams = struct.getTypeParamsAsList();
        int                                       cClassParams    = listClassParams.size();
<<<<<<< HEAD
        if (cTypeParams > cClassParams && !constId.equals(getConstantPool().clzTuple()))
=======
        if (fTuple)
>>>>>>> cb8e660a
            {
            // warning: turtles
            ParamInfo param = new ParamInfo("ElementTypes", this, this);
            mapTypeParams.put(param.getName(), param);
            }
        else
            {
            if (cTypeParams  > cClassParams)
                {
                if (cClassParams == 0)
                    {
                    log(errs, Severity.ERROR, VE_TYPE_PARAMS_UNEXPECTED, constId.getPathString());
                    }
                else
                    {
                    log(errs, Severity.ERROR, VE_TYPE_PARAMS_WRONG_NUMBER,
                            constId.getPathString(), cClassParams, cTypeParams);
                    }
                }

            if (cClassParams > 0)
                {
                ParamInfoTypeResolver resolver = new ParamInfoTypeResolver(mapTypeParams, errs);
                for (int i = 0; i < cClassParams; ++i)
                    {
                    Entry<StringConstant, TypeConstant> entryClassParam = listClassParams.get(i);
                    String                              sName           = entryClassParam.getKey().getValue();
                    TypeConstant                        typeConstraint  = entryClassParam.getValue();
                    TypeConstant                        typeActual      = null;

                    // resolve any generics in the type constraint
                    typeConstraint = typeConstraint.resolveGenerics(resolver);

                    // validate the actual type, if there is one
                    if (i < cTypeParams)
                        {
                        typeActual = atypeParams[i];
                        assert typeActual != null;

                        // the actual type of the type parameter may refer to other type parameters
                        typeActual = typeActual.resolveGenerics(resolver);

                        if (!typeActual.isA(typeConstraint))
                            {
                            log(errs, Severity.ERROR, VE_TYPE_PARAM_INCOMPATIBLE_TYPE,
                                    constId.getPathString(), sName,
                                    typeConstraint.getValueString(),
                                    typeActual.getValueString(), this.getValueString());
                            }
                        }

                    mapTypeParams.put(sName, new ParamInfo(sName, typeConstraint, typeActual));
                    }
                }
            }

        // walk through each of the contributions, starting from the implied contributions that are
        // represented by annotations in this type constant itself, followed by the annotations in
        // the class structure, followed by the class structure (as its own pseudo-contribution),
        // followed by the remaining contributions

        // glue any annotations from the type constant onto the front of the contribution list
        // (and remember the type of the annotated class)
        TypeConstant typeClass = this;
        NextTypeInChain: while (true)
            {
            switch (typeClass.getFormat())
                {
                case ParameterizedType:
                case TerminalType:
                    // we found the class specification (with optional parameters) at the end of the
                    // type constant chain
                    break NextTypeInChain;

                case AnnotatedType:
                    // has to be an explicit class identity
                    TypeConstant typeMixin =
                            ((AnnotatedTypeConstant) typeClass).getAnnotation().getAnnotationType();
                    if (!typeMixin.isExplicitClassIdentity(false))
                        {
                        log(errs, Severity.ERROR, VE_ANNOTATION_NOT_CLASS,
                                constId.getPathString(), typeMixin.getValueString());
                        continue;
                        }

                    // has to be a mixin
                    if (typeMixin.getExplicitClassFormat() != Component.Format.MIXIN)
                        {
                        log(errs, Severity.ERROR, VE_ANNOTATION_NOT_MIXIN,
                                constId.getPathString(), typeMixin.getValueString());
                        continue;
                        }

                    // the mixin has to be able to apply to the remainder of the type constant chain
                    TypeInfo infoMixin = typeMixin.ensureTypeInfo(errs);
                    if (!typeClass.getUnderlyingType().isA(infoMixin.getInto()))
                        {
                        log(errs, Severity.ERROR, VE_ANNOTATION_INCOMPATIBLE,
                                typeClass.getUnderlyingType().getValueString(),
                                typeMixin.getValueString(),
                                infoMixin.getInto().getValueString());
                        continue;
                        }

                    // apply annotation
// TODO
System.out.println("** " + getValueString() + " annotated by " + typeMixin.getValueString());
                    break;

                default:
                    break;
                }

            // advance to the next type in the chain
            typeClass = typeClass.getUnderlyingType();
            }
        assert typeClass != null;

        // process the annotations at the front of the contribution list
        List<Contribution> listContribs = struct.getContributionsAsList();
        int                cContribs    = listContribs.size();
        int                iContrib     = 0;
        NextContrib: for ( ; iContrib < cContribs; ++iContrib)
            {
            // only process annotations
            Contribution contrib = listContribs.get(iContrib);
            if (contrib.getComposition() != Composition.Annotation)
                {
                // ... all done processing annotations; move to the next stage
                break NextContrib;
                }

            // has to be an explicit class identity
            TypeConstant typeMixin = contrib.getTypeConstant();
            if (!typeMixin.isExplicitClassIdentity(false))
                {
                log(errs, Severity.ERROR, VE_ANNOTATION_NOT_CLASS,
                        constId.getPathString(), typeMixin.getValueString());
                continue NextContrib;
                }

            // has to be a mixin
            if (typeMixin.getExplicitClassFormat() != Component.Format.MIXIN)
                {
                log(errs, Severity.ERROR, VE_ANNOTATION_NOT_MIXIN,
                        constId.getPathString(), typeMixin.getValueString());
                continue NextContrib;
                }

            // the mixin has to apply to this type
            TypeInfo infoMixin = typeMixin.ensureTypeInfo(errs);
            if (!typeClass.isA(infoMixin.getInto())) // note: not 100% correct because the presence of this mixin may affect the answer
                {
                log(errs, Severity.ERROR, VE_ANNOTATION_INCOMPATIBLE,
                        typeClass.getValueString(),
                        typeMixin.getValueString(),
                        infoMixin.getInto().getValueString());
                continue NextContrib;
                }

// TODO process mix-in "contrib"
System.out.println("** " + getValueString() + " annotated by " + typeMixin.getValueString());
            }

        // put a marker into the list of contributions at this point to indicate that this class
        // structure's contents need to be processed next
// TODO process contents of "this"
System.out.println("** " + getValueString() + " methods and properties");

        // process the "into" and "extends" clauses
        boolean      fInto       = false;
        TypeConstant typeInto    = null;
        boolean      fExtends    = false;
        TypeConstant typeExtends = null;
        switch (struct.getFormat())
            {
            case MODULE:
            case PACKAGE:
            case ENUMVALUE:
            case ENUM:
            case CLASS:
            case CONST:
            case SERVICE:
                {
                // next up, for any class type (other than Object itself), there MUST be an "extends"
                // contribution that specifies another class
                Contribution contrib = iContrib < cContribs ? listContribs.get(iContrib) : null;
                fExtends = contrib != null && contrib.getComposition() == Composition.Extends;
                if (fExtends)
                    {
                    ++iContrib;
                    }

                // Object does not (and must not) extend anything
                if (constId.equals(pool.clzObject()))
                    {
                    if (fExtends)
                        {
                        log(errs, Severity.ERROR, VE_EXTENDS_UNEXPECTED,
                                contrib.getTypeConstant().getValueString(),
                                constId.getPathString());
                        }
                    break;
                    }

                // all other classes must extends something
                if (!fExtends)
                    {
                    log(errs, Severity.ERROR, VE_EXTENDS_EXPECTED, constId.getPathString());
                    break;
                    }

                // the "extends" clause must specify a class identity
                typeExtends = contrib.getTypeConstant();
                if (!typeExtends.isExplicitClassIdentity(true))
                    {
                    log(errs, Severity.ERROR, VE_EXTENDS_NOT_CLASS,
                            constId.getPathString(),
                            typeExtends.getValueString());
                    break;
                    }

                if (typeExtends.extendsClass(constId))
                    {
                    // some sort of circular loop
                    log(errs, Severity.ERROR, VE_EXTENDS_CYCLICAL, constId.getPathString());
                    break;
                    }

                // the class structure will have to verify its "extends" clause in more detail, but
                // for now perform a quick sanity check
                IdentityConstant constExtends = typeExtends.getSingleUnderlyingClass();
                ClassStructure   structExtends = (ClassStructure) constExtends.getComponent();
                if (!ClassStructure.isExtendsLegal(struct.getFormat(), structExtends.getFormat()))
                    {
                    log(errs, Severity.ERROR, VE_EXTENDS_INCOMPATIBLE,
                            constId.getPathString(), struct.getFormat(),
                            constExtends.getPathString(), structExtends.getFormat());
                    break;
                    }

                // check for re-basing; this occurs when a class format changes and the system has
                // to insert a layer of code between this class and the class being extended, such
                // as when a service (which is a Service format) extends Object (which is a Class
                // format)
                TypeConstant typeRebase = struct.getRebaseType();
                if (typeRebase != null)
                    {
// TODO process "class rebase onto class" typeRebase
System.out.println("** " + getValueString() + struct.getFormat().name() + " rebases onto " + typeRebase.getValueString());
                    }

                // add the "extends" to the list of contributions to process, and register it so
                // that no one else will do it
// TODO process "class extends class" contrib
System.out.println("** " + getValueString() + " extends class " + typeExtends.getValueString());
                }
            break;

            case MIXIN:
                {
                // a mixin can extend another mixin, and it can specify an "into" that defines a
                // base type that defines the environment that it will be working within. if neither
                // is present, then there is an implicit "into Object"
                Contribution contrib = iContrib < cContribs ? listContribs.get(iContrib) : null;

                // check "into"
                fInto = contrib != null && contrib.getComposition() == Composition.Into;
                if (fInto)
                    {
                    ++iContrib;
                    typeInto = contrib.getTypeConstant();

                    // load the next contribution
                    contrib = iContrib < cContribs ? listContribs.get(iContrib) : null;
                    }

                // check "extends"
                fExtends = contrib != null && contrib.getComposition() == Composition.Extends;
                if (fExtends)
                    {
                    ++iContrib;

                    typeExtends = contrib.getTypeConstant();
                    if (!typeExtends.isExplicitClassIdentity(true))
                        {
                        log(errs, Severity.ERROR, VE_EXTENDS_NOT_CLASS,
                                constId.getPathString(),
                                typeExtends.getValueString());
                        break;
                        }

                    // verify that it is a mixin
                    if (typeExtends.getExplicitClassFormat() != Component.Format.MIXIN)
                        {
                        log(errs, Severity.ERROR, VE_EXTENDS_NOT_MIXIN,
                                typeExtends.getValueString(),
                                constId.getPathString());
                        break;
                        }

                    if (typeExtends.extendsClass(constId))
                        {
                        // some sort of circular loop
                        log(errs, Severity.ERROR, VE_EXTENDS_CYCLICAL, constId.getPathString());
                        break;
                        }
                    }
                else if (!fInto)
                    {
                    // add fake "into Object"
                    fInto    = true;
                    typeInto = pool.typeObject();
                    }

                if (fInto)
                    {
// TODO process "mi-xin into type" typeInto
System.out.println("** " + getValueString() + " mixes into " + typeInto.getValueString());
                    }

                if (fExtends)
                    {
// TODO process "mix-in extends mix-in" typeExtends
System.out.println("** " + getValueString() + " extends mixin " + typeExtends.getValueString());
                    }
                }
            break;

            case INTERFACE:
                // first, lay down the set of methods present in Object (use the "Into" composition
                // to make the Object methods implicit-only, as opposed to explicitly being present
                // in this interface)
// TODO process "interface into Object" - pool.typeObject()
System.out.println("** " + getValueString() + " interface implies Object methods");
                break;
            }

        // go through the rest of the contributions, and add the ones that need to be processed to
        // the list to do
        NextContrib: for ( ; iContrib < cContribs; ++iContrib)
            {
            // only process annotations
            Contribution contrib     = listContribs.get(iContrib);
            TypeConstant typeContrib = contrib.getTypeConstant();

            switch (contrib.getComposition())
                {
                case Annotation:
                    log(errs, Severity.ERROR, VE_ANNOTATION_ILLEGAL,
                            contrib.getTypeConstant().getValueString(),
                            constId.getPathString());
                    break;

                case Into:
                    // only applicable on a mixin, only one allowed, and it should have been earlier
                    // in the list of contributions
                    log(errs, Severity.ERROR, VE_INTO_UNEXPECTED,
                            contrib.getTypeConstant().getValueString(),
                            constId.getPathString());
                    fInto |= struct.getFormat() == Component.Format.MIXIN;
                    break;

                case Extends:
                    // not applicable on an interface, only one allowed, and it should have been
                    // earlier in the list of contributions
                    log(errs, Severity.ERROR, VE_EXTENDS_UNEXPECTED,
                            contrib.getTypeConstant().getValueString(),
                            constId.getPathString());
                    fExtends |= struct.getFormat() != Component.Format.INTERFACE;
                    break;

                case Incorporates:
                    if (struct.getFormat() == Component.Format.INTERFACE)
                        {
                        log(errs, Severity.ERROR, VE_INCORPORATES_UNEXPECTED,
                                contrib.getTypeConstant().getValueString(),
                                constId.getPathString());
                        break;
                        }

                    if (!typeContrib.isExplicitClassIdentity(true))
                        {
                        log(errs, Severity.ERROR, VE_INCORPORATES_NOT_CLASS,
                                contrib.getTypeConstant().getValueString(),
                                constId.getPathString());
                        break;
                        }

                    // validate that the class is a mixin
                    if (typeContrib.getExplicitClassFormat() != Component.Format.MIXIN)
                        {
                        log(errs, Severity.ERROR, VE_EXTENDS_NOT_MIXIN,
                                typeContrib.getValueString(),
                                constId.getPathString());
                        break;
                        }

                    // TODO handle the conditional case (GG wrote a helper)

                    // validate that the "into" matches this type
                    // TODO

                    // if any mix-ins already registered match or extend this mixin, then this
                    // mix-in gets ignored
//                    if (typeinfo.incorporated.contains(typeContrib))
//                        {
//                        continue NextContrib;
//                        }
//                    IdentityConstant constClass = typeContrib.getSingleUnderlyingClass();
//                    for (TypeConstant typeMixin : typeinfo.incorporated)
//                        {
//                        if (typeMixin.extendsClass(constClass))
//                            {
//                            continue NextContrib;
//                            }
//                        }

                    // the mixin must be compatible with this type, as specified by its "into"
                    // clause
                    TypeConstant typeReq = typeContrib.ensureTypeInfo(errs).getInto();
                    if (typeReq == null)
                        {
                        assert typeContrib.getTypeInfo().getFormat() != Component.Format.MIXIN;
                        log(errs, Severity.ERROR, VE_INCORPORATES_NOT_MIXIN,
                                contrib.getTypeConstant().getValueString(),
                                constId.getPathString());
                        }
                    else if (!this.isA(typeReq)) // note: not 100% correct because the presence of this mixin may affect the answer
                        {
                        log(errs, Severity.ERROR, VE_INCORPORATES_INCOMPATIBLE,
                                constId.getPathString(),
                                contrib.getTypeConstant().getValueString(),
                                this.getValueString(),
                                typeReq.getValueString());
                        }
                    else
                        {
// TODO process "incorporates mix-in" typeContrib
System.out.println("** " + getValueString() + " incorporates " + typeContrib.getValueString());
                        }
                    break;

                case Delegates:
                    // not applicable on an interface
                    if (struct.getFormat() == Component.Format.INTERFACE)
                        {
                        log(errs, Severity.ERROR, VE_DELEGATES_UNEXPECTED,
                                contrib.getTypeConstant().getValueString(),
                                constId.getPathString());
                        break;
                        }

                    // must be an "interface type"
                    // TODO this is not a complete check because it does not check non-classes
                    if (typeContrib.isExplicitClassIdentity(true)
                            && typeContrib.getExplicitClassFormat() != Component.Format.INTERFACE)
                        {
                        log(errs, Severity.ERROR, VE_DELEGATES_NOT_INTERFACE,
                                typeContrib.getValueString(),
                                constId.getPathString());
                        break;
                        }

// TODO process "delegates interface" typeContrib
System.out.println("** " + getValueString() + " delegates interface " + typeContrib.getValueString());
                    break;

                case Implements:
                    // must be an "interface type"
                    // TODO this is not a complete check because it does not check non-classes
                    if (typeContrib.isExplicitClassIdentity(true)
                            && typeContrib.getExplicitClassFormat() != Component.Format.INTERFACE)
                        {
                        log(errs, Severity.ERROR, VE_IMPLEMENTS_NOT_INTERFACE,
                                typeContrib.getValueString(),
                                constId.getPathString());
                        break;
                        }

                    // check if it is already implemented
//                    if (typeinfo.implemented.contains(typeContrib))
//                        {
//                        continue NextContrib;
//                        }
//                    for (TypeConstant typeImplemented : typeinfo.implemented)
//                        {
//                        List<ContributionChain> listChains = typeImplemented.collectContributions(
//                                typeContrib, new ArrayList<>(), new ArrayList<>());
//                        if (!listChains.isEmpty())
//                            {
//                            for (ContributionChain chainEach : listChains)
//                                {
//                                if (chainEach.first().getComposition() != Component.Composition.MaybeDuckType)
//                                    {
//                                    continue NextContrib;
//                                    }
//                                }
//                            }
//                        }

// TODO process "implements interface" typeContrib
System.out.println("** " + getValueString() + " implements interface " + typeContrib.getValueString());
                    break;

                default:
                    throw new IllegalStateException(constId.getPathString()
                            + ", contribution=" + contrib);
                }
            }

/* TODO TODO TODO TODO TODO TODO TODO TODO TODO TODO TODO TODO TODO - bulldozer plough goes here

// TODO this has to move down to where we process contributions
//            else if (!paraminfo.getConstraintType().isA(typeConstraint)) // TODO what if constraint is a (or refers to a) formal type (see note below etc.etc.etc.)
//                {
//                // since we're accumulating type parameter information "on the way down" the
//                // tree of structures that form the type, it is possible that our constraint is
//                // "looser" than the constraint that came before us on the way down, e.g. our
//                // sub-class narrowed our constraint, but any conflict is an error
//                log(errs, Severity.ERROR, VE_TYPE_PARAM_INCOMPATIBLE_CONSTRAINT,
//                        constId.getPathString(), sName,
//                        typeConstraint.getValueString(),
//                        paraminfo.getConstraintType().getValueString(),
//                        typeinfo.type.getValueString());
//                }
//             TypeConstant typeOld = paraminfo.getActualType();
//             if (typeOld == null)
//                 {
//                 paraminfo.setActualType(typeActual);
//                 }
//             else if (!typeOld.equals(typeActual))
//                 {
//                 log(errs, Severity.ERROR, VE_TYPE_PARAM_CONFLICTING_TYPES,
//                         constId.getPathString(), sName,
//                         typeOld.getValueString(), typeActual.getValueString(),
//                         typeinfo.type.getValueString());
//                 }

        Access access = getAccess();
        if (isParamsSpecified())
            {
            // TODO
            }

        // recurse through compositions
        for (Contribution contrib : listContributions)
            {
            TypeConstant typeContrib = contrib.getTypeConstant(); // TODO use Contribution "transform" helper
            // we need to contributions to disclose their "protected" members, even if all we're
            // interested in are public members; the topmost type will lop off anything that isn't
            // supposed to be accessible
            typeContrib.resolveStructure(typeinfo, chain, Access.PROTECTED, null, errs);
            }
        if (fHalt)
            {
            return fHalt;
            }

        // properties & methods
        // the challenge with this process is immense:
        // 1) each child member has to be analyzed to determine if it represents a new member of the
        //    flattened (resolved) class, or whether it augments an existing member of the flattened
        //    class, or whether it conflicts with an existing member of the flattened class
        // 2) each child member that augments an existing member of the flattened class has the
        //    effect of _hiding_ the existing member. in the case of a property, this simply means
        //    overlaying or augmenting the existing information, but in the case of a method, there
        //    can be more than one method that augments the same existing method, i.e. more than one
        //    method that could "super to" that existing method. the result must be that the
        //    existing member is no longer visible, but that the augmenting members are
        // 3) because visibility can be expanded (but never reduced), all protected members have to
        //    be included in the resolution, although at the end of the resolution, any remaining
        //    protected members are removed if the access specified is public. similarly, at the
        //    topmost level, private members are included if the access specified is private.
        // 4) properties can be annotated and can contain methods
        // 5) methods can contain properties, but these properties are "invisible" outside of the
        //    declaring method, including to other methods and even to the same method in a
        //    sub-class
        List<PropertyInfo>      listUpdateProperties = new ArrayList<>();
        List<SignatureConstant> listRemoveMethods    = new ArrayList<>();
        List<MethodInfo>        listUpdateMethods    = new ArrayList<>();
        for (Component child : struct.children())
            {
            switch (child.getFormat())
                {
                case PROPERTY:
                    resolvePropertyStructure((PropertyStructure) child, typeinfo, access, errs);
                    break;

                case MULTIMETHOD:
                    for (Component method : child.children())
                        {
                        if (!(method instanceof MethodStructure))
                            {
                            throw new IllegalStateException("multi-method " + child.getName()
                                    + " contains non-method: " + method);
                            }

                        // for now, all of the method-info objects resolved at this level are
                        // accumulated into a separate data structure, so that the resolution is not
                        // affected by the order that the methods are resolved in (i.e. each
                        // resolution is indepdent of the other resolutions)
                        resolveMethodStructure((MethodStructure) method, typeinfo,
                                listRemoveMethods, listUpdateMethods, access, errs);
                        }
                    break;

                case METHOD:
                case FILE:
                case RSVD_D:
                    throw new IllegalStateException("class " + struct.getName()
                            + " contains illegal child: " + child);
                }
            }

        // now that all of the properties and methods have been accumulated, update the typeinfo
        // accordingly
        for (PropertyInfo propertyinfo : listUpdateProperties)
            {
            // this may replace a previously existing property
            typeinfo.properties.put(propertyinfo.getName(), propertyinfo);
            }
        for (SignatureConstant constSig : listRemoveMethods)
            {
            // this should always delete a method
            assert typeinfo.methods.containsKey(constSig);
            typeinfo.methods.remove(constSig);
            }
        for (MethodInfo methodinfo : listUpdateMethods)
            {
            typeinfo.methods.put(methodinfo.getSignature(), methodinfo);
            }

        if (fHalt)
            {
            return fHalt;
            }

        // process annotations
        for (Contribution contrib : listAnnotations)
            {
            TypeConstant typeContrib = contrib.getTypeConstant();
            // we need the annotations to disclose their "protected" members, even if all we're
            // interested in are public members; the topmost type will lop off anything that isn't
            // supposed to be accessible
            typeContrib.resolveStructure(typeinfo, chain, Access.PROTECTED, null, errs);
            }
        if (fHalt)
            {
            return fHalt;
            }

        if (fTopmost && access == Access.PUBLIC)
            {
            // remove any remaining protected members
            for (Iterator<MethodInfo> iter = typeinfo.methods.values().iterator(); iter.hasNext(); )
                {
                if (iter.next().getAccess() == Access.PROTECTED)
                    {
                    iter.remove();
                    }
                }
            for (Iterator<PropertyInfo> iter = typeinfo.properties.values().iterator(); iter.hasNext(); )
                {
                if (iter.next().getAccess() == Access.PROTECTED)
                    {
                    iter.remove();
                    }
                }
            }
 */

        return new TypeInfo(this, mapTypeParams);
        }

    /**
     * Accumulate any information from the passed property structure into the passed
     * {@link TypeInfo}, checking the validity of the property and the resulting type, and logging
     * any errors.
     *
     * @param struct    the property structure
     * @param typeinfo  the type info to contribute to
     * @param access    the desired accessibility into the current type
     * @param errs      the error list to log any errors to
     *
     * @return true if the resolution process was halted before it completed, for example if the
     *         error list reached its size limit
     */
    protected boolean resolvePropertyStructure(PropertyStructure struct, TypeInfo typeinfo, Access access, ErrorListener errs)
        {
        assert struct != null;
        assert typeinfo != null;
        assert access != null;

        boolean fHalt = false;

        String       sName    = struct.getName();
        PropertyInfo propinfo = typeinfo.properties.get(sName);
        if (propinfo == null)
            {
            propinfo = new PropertyInfo(this, struct);
            if (struct.isSynthetic())
                {
                propinfo.markReadOnly();
                }
            }
        else
            {
            // make sure there are no conflicts
            // TODO

            // update property remove annotations (some things get over-written; others merged)
            // TODO
            }

        // go through children (methods)
        // TODO

        return fHalt;
        }

    /**
     * Accumulate any information from the passed method structure into the passed
     * {@link TypeInfo}, checking the validity of the property and the resulting type, and logging
     * any errors.
     *
     * @param struct      the method structure
     * @param typeinfo    the type info that this method is somehow a part of
     * @param listRemoveMethods  a list to add a method signature to in order to remove the
     *                           corresponding MethodInfo from the resulting TypeInfo
     * @param listUpdateMethods  a list to add a MethodInfo to in order to add information to the
     *                           resulting TypeInfo
     * @param access             the desired accessibility into the current type
     * @param errs               the error list to log any errors to
     *
     * @return true if the resolution process was halted before it completed, for example if the
     *         error list reached its size limit
     */
    protected boolean resolveMethodStructure(MethodStructure struct, TypeInfo typeinfo,
            List<SignatureConstant> listRemoveMethods, List<MethodInfo> listUpdateMethods,
            Access access, ErrorListener errs)
        {
        assert struct != null;
        assert typeinfo != null;
        assert access != null;

        // find the super method
        // TODO need to "resolve" the signature, e.g. against "this type", params, etc.?
        MethodInfo methodinfoSuper = typeinfo.findMethod(struct.getIdentityConstant().getSignature(), errs);

        // if there is a super method, then this method must not decrease the accessibility of the
        // super method
        if (methodinfoSuper != null && struct.getAccess().ordinal() > methodinfoSuper.getAccess().ordinal())
            {
            // TODO log error
            throw new IllegalStateException("decreasing accessibility on "
                    + struct.getIdentityConstant().getValueString());
            }

        // TODO at some point, we have to handle a "struct" access request, i.e. only collect info on fields
        // access levels are in order of "security": struct, public, protected, private
        if (struct.getAccess().ordinal() > access.ordinal())
            {
            // this method should not be included
            return false;
            }

        // TODO

        return false;
        }
// TODO:END

    // ----- type comparison support ---------------------------------------------------------------

    /**
     * Determine if the specified TypeConstant (L-value) represents a type that is assignable to
     * values of the type represented by this TypeConstant (R-Value).
     *
     * @param thatLeft  the type to match (L-value)
     *
     * See Type.x # isA()
     */
    public boolean isA(TypeConstant thatLeft)
        {
        return calculateRelation(thatLeft) != Relation.INCOMPATIBLE;
        }

    /**
     * Calculate the type relationship between the specified TypeConstant (L-value) and the type
     * this TypeConstant (R-Value).
     *
     * @param thatLeft  the type to match (L-value)
     *
     * See Type.x # isA()
     */
    public Relation calculateRelation(TypeConstant thatLeft)
        {
        if (this.equals(thatLeft) || thatLeft.equals(getConstantPool().typeObject()))
            {
            return Relation.IS_A;
            }

        Map<TypeConstant, Relation> mapRelations = m_mapRelations;
        Relation relation;
        if (mapRelations == null)
            {
            // TODO: this is not thread safe
            mapRelations = m_mapRelations = new HashMap<>();
            relation = null;
            }
        else
            {
            relation = mapRelations.get(thatLeft);
            }

        if (relation == null)
            {
            mapRelations.put(thatLeft, Relation.IN_PROGRESS);
            }
        else
            {
            if (relation == Relation.IN_PROGRESS)
                {
                // we are in recursion; the answer is "no"
                mapRelations.put(thatLeft, Relation.INCOMPATIBLE);
                }
            return relation;
            }

        try
            {
            List<ContributionChain> chains = this.collectContributions(thatLeft,
                new ArrayList<>(), new ArrayList<>());
            if (chains.isEmpty())
                {
                mapRelations.put(thatLeft, relation = Relation.INCOMPATIBLE);
                }
            else
                {
                relation = validate(this, thatLeft, chains);
                mapRelations.put(thatLeft, relation);
                }
            return relation;
            }
        catch (RuntimeException | Error e)
            {
            mapRelations.remove(thatLeft);
            throw e;
            }
        }

    /**
     * Validate the list of chains that were collected by the collectContribution() method, but
     * now from the L-value's perspective. The chains that deemed to be non-fitting will be
     * deleted from the chain list.
     */
    protected static Relation validate(TypeConstant typeRight, TypeConstant typeLeft,
                                       List<ContributionChain> chains)
        {
        for (Iterator<ContributionChain> iter = chains.iterator(); iter.hasNext();)
            {
            ContributionChain chain = iter.next();

            if (!typeLeft.validateContributionFrom(typeRight, Access.PUBLIC, chain))
                {
                // rejected
                iter.remove();
                continue;
                }

            Contribution contrib = chain.first();
            if (contrib.getComposition() == Composition.MaybeDuckType)
                {
                TypeConstant typeIface = contrib.getTypeConstant();
                if (typeIface == null)
                    {
                    typeIface = typeLeft;
                    }

                if (!typeIface.isInterfaceAssignableFrom(
                        typeRight, Access.PUBLIC, Collections.EMPTY_LIST).isEmpty())
                    {
                    iter.remove();
                    }
                }
            else
                {
                return chain.isWeakMatch() ? Relation.IS_A_WEAK : Relation.IS_A;
                }
            }

        return chains.isEmpty() ? Relation.INCOMPATIBLE : Relation.IS_A;
        }

    /**
     * Check if the specified TypeConstant (L-value) represents a type that is assignable to
     * values of the type represented by this TypeConstant (R-Value).
     *
     * @param thatLeft   the type to match (L-value)
     * @param listRight  the list of actual generic parameters for this type
     * @param chains     the list of chains to modify
     *
     * @return a list of ContributionChain objects that describe how "that" type could be found in
     *         the contribution tree of "this" type; empty if the types are incompatible
     */
    public List<ContributionChain> collectContributions(
            TypeConstant thatLeft, List<TypeConstant> listRight, List<ContributionChain> chains)
        {
        return getUnderlyingType().collectContributions(thatLeft, listRight, chains);
        }

    /**
     * Collect the contributions for the specified class that match this type (L-value).
     * Note that the parameter list is for the passed-in class rather than this type.
     *
     * @param clzRight   the class to check for a contribution
     * @param listRight  the list of actual generic parameters applicable to clzThat
     * @param chains     the list of chains to modify
     *
     * @return a list of ContributionChain objects that describe how this type could be found in
     *         the contribution tree of the specified class; empty if none is found
     */
    protected List<ContributionChain> collectClassContributions(
            ClassStructure clzRight, List<TypeConstant> listRight, List<ContributionChain> chains)
        {
        return getUnderlyingType().collectClassContributions(clzRight, listRight, chains);
        }

    /**
     * Check if this TypeConstant (L-value) represents a type that is assignable to
     * values of the type represented by the specified TypeConstant (R-Value) due to
     * the specified contribution chain.
     */
    protected boolean validateContributionFrom(TypeConstant thatRight, Access accessLeft,
                                               ContributionChain chain)
        {
        return getUnderlyingType().validateContributionFrom(thatRight, accessLeft, chain);
        }

    /**
     * Check if this TypeConstant (L-value), which is know to be an interface, represents a type
     * that is assignable to values of the type represented by the specified TypeConstant (R-Value).
     *
     * @param thatRight   the type to check the assignability from (R-value)
     * @param accessLeft  the access level to limit the checks to
     * @param listLeft    the list of actual generic parameters
     *
     * @return a set of method/property signatures from this type that don't have a match
     *         in the specified type
     */
    protected Set<SignatureConstant> isInterfaceAssignableFrom(TypeConstant thatRight,
                                                               Access accessLeft, List<TypeConstant> listLeft)
        {
        return getUnderlyingType().isInterfaceAssignableFrom(thatRight, accessLeft, listLeft);
        }

    /**
     * Check if this type contains a method or a property substitutable for the specified one.
     *
     * @param signature   the signature to check the substitutability for (resolved formal types)
     * @param access      the access level to limit the check to
     * @param listParams  the list of actual generic parameters
     *
     *  @return true iff the specified type could be assigned to this interface type
     */
    public boolean containsSubstitutableMethod(SignatureConstant signature,
                                               Access access, List<TypeConstant> listParams)
        {
        return getUnderlyingType().containsSubstitutableMethod(signature, access, listParams);
        }

    /**
     * Determine if this type consumes a formal type with the specified name in context
     * of the given TypeComposition and access policy.
     *
     * @param sTypeName   the formal type name
     * @param access      the access level to limit the check to
     * @param listParams  the list of actual generic parameters
     *
     * @return true iff this type is a consumer of the specified formal type
     */
    public boolean consumesFormalType(String sTypeName, Access access,
                                      List<TypeConstant> listParams)
        {
        return getUnderlyingType().consumesFormalType(sTypeName, access, listParams);
        }

    /**
     * Determine if this type produces a formal type with the specified name in context
     * of the given TypeComposition and access policy.
     *
     * @param sTypeName   the formal type name
     * @param access      the access level to limit the check to
     * @param listParams  the list of actual generic parameters
     *
     * @return true iff this type is a producer of the specified formal type
     */
    public boolean producesFormalType(String sTypeName, Access access,
                                      List<TypeConstant> listParams)
        {
        return getUnderlyingType().producesFormalType(sTypeName, access, listParams);
        }

    /**
     * Determine if this type can be directly assigned to or automatically converted to a specified
     * type automatically by the compiler.
     *
     * @param that  the type to convert to
     *
     * @return true iff the compiler can either directly assign the one type to the other, or can
     *         automatically convert the one type to something that is assignable to the other
     */
    public boolean isAssignableTo(TypeConstant that)
        {
        return isA(that) || getConverterTo(that) != null;
        }

    public MethodConstant getConverterTo(TypeConstant that)
        {
        return this.getTypeInfo().findConversion(that);
        }

    /**
     * Test for sub-classing.
     *
     * @param constClass  the class to test if this type represents an extension of
     *
     * @return true if this type represents a sub-classing of the specified class
     */
    public boolean extendsClass(IdentityConstant constClass)
        {
        return getUnderlyingType().extendsClass(constClass);
        }

    /**
     * @return true iff the TypeConstant represents a "class type", which is any type that is not an
     *         "interface type"
     */
    public boolean isClassType()
        {
        // generally, a type is a class type if any of the underlying types is a class type
        return getUnderlyingType().isClassType();
        }

    /**
     * @return true iff there is exactly one underlying class that makes this a class type
     */
    public boolean isSingleUnderlyingClass()
        {
        return getUnderlyingType().isSingleUnderlyingClass();
        }

    /**
     * Note: Only use this method if {@link #isSingleUnderlyingClass()} returns true.
     *
     * @return the one underlying class that makes this a class type
     */
    public IdentityConstant getSingleUnderlyingClass()
        {
        assert isClassType() && isSingleUnderlyingClass();

        return getUnderlyingType().getSingleUnderlyingClass();
        }

    /**
     * @return the set of constants representing the classes that make this type a class type
     */
    public Set<IdentityConstant> underlyingClasses()
        {
        return getUnderlyingType().underlyingClasses();
        }

    /**
     * Determine if this type refers to a class that can be used in an annotation, an extends
     * clause, an incorporates clause, or an implements clause.
     *
     * @param fAllowParams     true if type parameters are acceptable
     *
     * @return true iff this type is just a class identity, and the class identity refers to a
     *         class structure
     */
    public boolean isExplicitClassIdentity(boolean fAllowParams)
        {
        return false;
        }

    /**
     * Determine the format of the explicit class, iff the type is an explicit class identity.
     *
     * @return a {@link Component.Format Component Format} value
     */
    public Component.Format getExplicitClassFormat()
        {
        throw new IllegalStateException();
        }

    /**
     * Find an underlying TypeConstant of the specified class.
     *
     * @return the matching TypeConstant or null
     * @param clz
     */
    public <T extends TypeConstant> T findFirst(Class<T> clz)
        {
        return clz == getClass() ? (T) this : getUnderlyingType().findFirst(clz);
        }


    // ----- run-time support ----------------------------------------------------------------------

    /**
     * @return a handle for the Type object represented by this TypeConstant
     */
    public TypeHandle getTypeHandle()
        {
        TypeHandle hType = m_handle;
        if (hType == null)
            {
            hType = m_handle = xType.makeHandle(this);
            }
        return hType;
        }

    /**
     * Compare for equality (==) two object handles that both belong to this type.
     *
     * @param frame    the frame
     * @param hValue1  the first handle
     * @param hValue2  the second handle
     * @param iReturn  the return register
     *
     * @return one of Op.R_NEXT, Op.R_CALL or Op.R_EXCEPTION values
     */
    public int callEquals(Frame frame, ObjectHandle hValue1, ObjectHandle hValue2, int iReturn)
        {
        return getUnderlyingType().callEquals(frame, hValue1, hValue2, iReturn);
        }

    /**
     * Compare for order (<=>) two object handles that both belong to this type.
     *
     * @param frame    the frame
     * @param hValue1  the first handle
     * @param hValue2  the second handle
     * @param iReturn  the return register
     *
     * @return one of Op.R_NEXT, Op.R_CALL or Op.R_EXCEPTION values
     */
    public int callCompare(Frame frame, ObjectHandle hValue1, ObjectHandle hValue2, int iReturn)
        {
        return getUnderlyingType().callCompare(frame, hValue1, hValue2, iReturn);
        }


    // ----- Constant methods ----------------------------------------------------------------------

    @Override
    public abstract Constant.Format getFormat();

    @Override
    public TypeConstant getType()
        {
        ConstantPool pool = getConstantPool();
        return isExplicitClassIdentity(true)
            ? pool.ensureParameterizedTypeConstant(pool.typeClass(), this)
            : pool.ensureParameterizedTypeConstant(pool.typeType(), this);
        }

    @Override
    protected abstract int compareDetails(Constant that);


    // ----- XvmStructure methods ------------------------------------------------------------------

    @Override
    protected abstract void registerConstants(ConstantPool pool);

    @Override
    protected abstract void assemble(DataOutput out)
            throws IOException;

    @Override
    public boolean validate(ErrorListener errlist)
        {
        boolean fHalt = false;

        if (!m_fValidated)
            {
            fHalt       |= super.validate(errlist);
            m_fValidated = true;
            }

        return fHalt;
        }

    protected boolean isValidated()
        {
        return m_fValidated;
        }

    @Override
    public String getDescription()
        {
        return "type=" + getValueString();
        }


    // ----- Object methods ------------------------------------------------------------------------

    @Override
    public abstract int hashCode();


    // -----inner classes --------------------------------------------------------------------------

    /**
     * Represents the "flattened" information about the type.
     */
    public static class TypeInfo
        {
        public TypeInfo(TypeConstant type, Map<String, ParamInfo> mapTypeParams)
            {
            assert type != null;
            assert mapTypeParams != null;

            this.type       = type;
            this.parameters = mapTypeParams;
            }

        /**
         * @return the format of the topmost structure that the TypeConstant refers to
         */
        public Component.Format getFormat()
            {
            return m_formatActual;
            }

        void setFormat(Component.Format format)
            {
            assert format != null;
            assert m_formatActual == null;
            this.m_formatActual = format;
            }

        public GenericTypeResolver ensureTypeResolver(ErrorListener errs)
            {
            assert errs != null;

            ParamInfoTypeResolver resolver = m_resolver;
            if (resolver == null || resolver.errs != errs)
                {
                m_resolver = resolver = new ParamInfoTypeResolver(parameters, errs);
                }
            return resolver;
            }

        /**
         * @return the TypeConstant representing the "mixin into" type for a mixin, or null if it is
         *         not a mixin
         */
        public TypeConstant getInto()
            {
            return m_typeInto;
            }

        void setInto(TypeConstant type)
            {
            assert type != null;
            assert m_typeInto == null;
            this.m_typeInto = type;
            }

        public boolean isSingleton()
            {
            // TODO
            return false;
            }

        public boolean isAbstract()
            {
            // TODO
            return false;
            }

        public boolean isImmutable()
            {
            // TODO
            return false;
            }

        public boolean isService()
            {
            // TODO
            return false;
            }

        /**
         * Obtain all of the methods that are annotated with "@Op".
         *
         * @return a set of zero or more method constants
         */
        public Set<MethodInfo> getOpMethodInfos()
            {
            Set<MethodInfo> setOps = m_setOps;
            if (setOps == null)
                {
                for (MethodInfo info : methods.values())
                    {
                    if (info.isOp())
                        {
                        if (setOps == null)
                            {
                            setOps = new HashSet<>(7);
                            }
                        setOps.add(info);
                        }
                    }

                // cache the result
                m_setOps = setOps = (setOps == null ? Collections.EMPTY_SET : setOps);
                }

            return setOps;
            }

        /**
         * Given the specified method signature, find the most appropriate method that matches that
         * signature, and return that method. If there is no matching method, then return null. If
         * there are multiple methods that match, but it is ambiguous which method is "the best"
         * match, then log an error to the error list, and return null.
         *
         * @param constSig  the method signature to search for
         * @param errs      the error list to log errors to
         *
         * @return the MethodInfo for the method that is the "best match" for the signature, or null
         *         if no method is a best match (including the case in which more than one method
         *         matches, but no one of those methods is a provable unambiguous "best match")
         */
        public MethodInfo findMethod(SignatureConstant constSig, ErrorListener errs)
            {
            // TODO
            return null;
            }

        /**
         * Obtain all of the matching op methods for the specified name and/or the operator string, that
         * take the specified number of params.
         *
         * @param sName    the default op name, such as "add"
         * @param sOp      the operator string, such as "+"
         * @param cParams  the number of parameters for the operator method, such as 1
         *
         * @return a set of zero or more method constants
         */
        public Set<MethodConstant> findOpMethods(String sName, String sOp, int cParams)
            {
            Set<MethodConstant> setOps = null;

            String sKey = sName + sOp + cParams;
            if (m_sOp != null && sKey.equals(m_sOp))
                {
                setOps = m_setOp;
                }
            else
                {
                for (MethodInfo info : getOpMethodInfos())
                    {
                    if (info.isOp(sName, sOp, cParams))
                        {
                        if (setOps == null)
                            {
                            setOps = new HashSet<>(7);
                            }
                        setOps.add(info.getMethodConstant());
                        }
                    }

                // cache the result
                m_sOp   = sKey;
                m_setOp = setOps = (setOps == null ? Collections.EMPTY_SET : setOps);
                }

            return setOps;
            }

        /**
         * Obtain all of the auto conversion methods found on this type.
         *
         * @return a set of zero or more method constants
         */
        public Set<MethodInfo> getAutoMethodInfos()
            {
            Set<MethodInfo> setAuto = m_setAuto;
            if (setAuto == null)
                {
                for (MethodInfo info : methods.values())
                    {
                    if (info.isAuto())
                        {
                        if (setAuto == null)
                            {
                            setAuto = new HashSet<>(7);
                            }
                        setAuto.add(info);
                        }
                    }

                // cache the result
                m_setAuto = setAuto = (setAuto == null ? Collections.EMPTY_SET : setAuto);
                }

            return setAuto;
            }

        /**
         * Find a method on this type that converts an object of this type to a desired type.
         *
         * @param typeDesired  the type desired to convert to, or that the conversion result would be
         *                     assignable to ("isA" would be true)
         *
         * @return a MethodConstant representing an {@code @Auto} conversion method resulting in an
         *         object whose type is compatible with the specified (desired) type, or null if either
         *         no method matches, or more than one method matches (ambiguous)
         */
        public MethodConstant findConversion(TypeConstant typeDesired)
            {
            MethodConstant methodMatch = null;

            // check the cached result
            if (m_typeAuto != null && typeDesired.equals(m_typeAuto))
                {
                methodMatch = m_methodAuto;
                }
            else
                {
                for (MethodInfo info : getAutoMethodInfos())
                    {
                    MethodConstant method = info.getMethodConstant();
                    TypeConstant typeResult = method.getRawReturns()[0];
                    if (typeResult.equals(typeDesired))
                        {
                        // exact match -- it's not going to get any better than this
                        return method;
                        }

                    if (typeResult.isA(typeDesired))
                        {
                        if (methodMatch == null)
                            {
                            methodMatch = method;
                            }
                        else
                            {
                            TypeConstant typeResultMatch = methodMatch.getRawReturns()[0];
                            boolean fSub = typeResult.isA(typeResultMatch);
                            boolean fSup = typeResultMatch.isA(typeResult);
                            if (fSub ^ fSup)
                                {
                                // use the obviously-more-specific type conversion
                                methodMatch = fSub ? method : methodMatch;
                                }
                            else
                                {
                                // ambiguous - there are at least two methods that match
                                methodMatch = null;
                                break;
                                }
                            }
                        }
                    }

                // cache the result
                m_typeAuto   = typeDesired;
                m_methodAuto = methodMatch;
                }

            return methodMatch;
            }

        // data members
        public final TypeConstant                       type;
        public final Map<String, ParamInfo>             parameters;
        public final Map<String, PropertyInfo>          properties = new HashMap<>();
        public final Map<SignatureConstant, MethodInfo> methods    = new HashMap<>();

        /**
         * The Format of the topmost class structure.
         * TODO what about relational types?
         */
        private Component.Format m_formatActual;

        /**
         * This is one of {@link Component.Format#CLASS}, {@link Component.Format#INTERFACE}, and
         * {@link Component.Format#MIXIN}. It identifies how this type is actually used:
         * <ul>
         * <li>Class - this is a type that requires a specific class identity, either by being an
         * instance of that class, or by being a sub-class of that class;</li>
         * <li>Interface - this is an interface type, and ;</li>
         * <li>Mixin - this is an instantiable (or abstract or singleton) class type;</li>
         * </ul>
         */
        private Component.Format m_formatUsage;

        public final Set<TypeConstant> extended     = new HashSet<>();
        public final Set<TypeConstant> implemented  = new HashSet<>();
        public final Set<TypeConstant> incorporated = new HashSet<>();
        public final Set<TypeConstant> implicit     = new HashSet<>();

        private TypeConstant m_typeInto;

        // cached results
        private transient Set<MethodInfo>     m_setAuto;
        private transient Set<MethodInfo>     m_setOps;
        private transient String              m_sOp;
        private transient Set<MethodConstant> m_setOp;
        private transient TypeConstant        m_typeAuto;
        private transient MethodConstant      m_methodAuto;

        // cached resolver
        private transient ParamInfoTypeResolver m_resolver;
        }


    /**
     * Represents a single type parameter.
     */
    public static class ParamInfo
        {
        /**
         * Construct a ParamInfo.
         *
         * @param sName           the name of the type parameter (required)
         * @param typeConstraint  the type constraint for the type parameter (required)
         * @param typeActual      the actual type of the type parameter (defaults to the constraint)
         */
        public ParamInfo(String sName, TypeConstant typeConstraint, TypeConstant typeActual)
            {
            assert sName != null;
            assert typeConstraint != null;

            m_sName          = sName;
            m_typeConstraint = typeConstraint;
            m_typeActual     = typeActual;
            }

        /**
         * @return the name of the type parameter
         */
        public String getName()
            {
            return m_sName;
            }

        /**
         * @return the type that the type parameter must be
         */
        public TypeConstant getConstraintType()
            {
            return m_typeConstraint;
            }

        /**
         * @return the actual type to use for the type parameter (defaults to the constraint type)
         */
        public TypeConstant getActualType()
            {
            return m_typeActual == null ? m_typeConstraint : m_typeActual;
            }

        /**
         * @return true iff the type parameter had an actual type specified for it
         */
        public boolean isActualTypeSpecified()
            {
            return m_typeActual != null;
            }

        private String       m_sName;
        private TypeConstant m_typeConstraint;
        private TypeConstant m_typeActual;
        }


    /**
     * A GenericTypeResolver that works from a TypeInfo's map from property name to ParamInfo.
     */
    public static class ParamInfoTypeResolver
            implements GenericTypeResolver
        {
        public ParamInfoTypeResolver(Map<String, ParamInfo> parameters, ErrorListener errs)
            {
            assert parameters != null;
            assert errs != null;

            this.parameters = parameters;
            this.errs       = errs;
            }

        @Override
        public TypeConstant resolveGenericType(PropertyConstant constProperty)
            {
            ParamInfo info = parameters.get(constProperty.getName());
            if (info == null)
                {
// TODO either the name is naturally unknown (so return the property as the type constant), or this is an error -- which is it?
// TODO need to figure out (in actual usage) when this can happen, and whether any of those times indicate an error!
//                        m_errs.log(Severity.ERROR, VE_FORMAL_NAME_UNKNOWN,
//                                new Object[] {sName, type.getValueString()}, type);
//                        return type.getConstantPool().typeObject();
                return constProperty.asTypeConstant();
                }

            return info.getActualType();
            }

        public final Map<String, ParamInfo> parameters;
        public final ErrorListener          errs;
        }


    /**
     * Represents a single property.
     */
    public static class PropertyInfo
        {
        public PropertyInfo(Constant constDeclares, PropertyStructure struct)
            {
            // TypeConstant typeProp, String sName
            constDeclLevel = constDeclares;
            type           = struct.getType();
            name           = struct.getName();
            access         = struct.getAccess();
            }

        public String getName()
            {
            return name;
            }

        public TypeConstant getType()
            {
            return type;
            }

        public Access getAccess()
            {
            return access;
            }

        // TODO need a way to widen access from protected to public

        public boolean isReadOnly()
            {
            return fRO;
            }

        void markReadOnly()
            {
            fRO = true;
            }

        public boolean isFieldRequired()
            {
            return fField;
            }

        void markFieldRequired()
            {
            fField = true;
            }

        public boolean isCustomLogic()
            {
            return fLogic;
            }

        void markCustomLogic()
            {
            fLogic = true;
            }

        public boolean isAnnotated()
            {
            return fAnnotated;
            }

        void markAnnotated()
            {
            fAnnotated = true;
            }

        public Constant getDeclarationLevel()
            {
            return constDeclLevel;
            }

        public String toString()
            {
            StringBuilder sb = new StringBuilder();

            if (fRO)
                {
                sb.append("@RO ");
                }

            sb.append(type.getValueString())
                    .append(' ')
                    .append(name);

            return sb.toString();
            }

        private String                             name;
        private TypeConstant                       type;
        private Access                             access;
        private boolean                            fRO;
        private boolean                            fField;
        private boolean                            fLogic;
        private boolean                            fAnnotated;
        private Constant                           constDeclLevel;
        private Map<SignatureConstant, MethodInfo> methods;
        }


    /**
     * Represents a single method (or function).
     */
    public static class MethodInfo
        {
        /**
         * Construct a MethodInfo.
         *
         * @param constSig  the signature for the new MethodInfo
         */
        public MethodInfo(SignatureConstant constSig)
            {
            m_constSig = constSig;
            }

        /**
         * Construct a MethodInfo that is a copy of another MethodInfo, but with a different
         * signature.
         *
         * @param constSig  the signature for the new MethodInfo
         * @param that      the old MethodInfo to copy state from
         */
        public MethodInfo(SignatureConstant constSig, MethodInfo that)
            {
            this(constSig);
            this.m_bodyPrimary = that.m_bodyPrimary;
            this.m_bodyDefault = that.m_bodyDefault;
            }

        public SignatureConstant getSignature()
            {
            return m_constSig;
            }

        /**
         * @return the first method body in the chain to call
         */
        public MethodBody[] ensureChain()
            {
            // check if we've already cached the chain
            MethodBody[] abody = m_abodyChain;
            if (abody == null)
                {
                ArrayList<MethodBody> list = new ArrayList<>();
                MethodBody body = m_bodyPrimary;
                while (body != null)
                    {
                    list.add(body);
                    body = body.getSuper();
                    }
                if (m_bodyDefault != null)
                    {
                    list.add(m_bodyDefault);
                    }
                assert !list.isEmpty();
                m_abodyChain = abody = list.toArray(new MethodBody[list.size()]);
                }

            return abody;
            }

        public MethodBody getFirstMethodBody()
            {
            return ensureChain()[0];
            }

        void prependBody(MethodBody body)
            {
            body.setSuper(m_bodyPrimary);
            m_bodyPrimary = body;
            m_abodyChain  = null;
            }

        void setDefault(MethodBody body)
            {
            m_bodyDefault = body;
            m_abodyChain  = null;
            }

        /**
         * @return the constant to use to invoke the method
         */
        public MethodConstant getMethodConstant()
            {
            // TODO is this correct (GG: review)
            return getFirstMethodBody().getMethodConstant();
            }

        /**
         * @return the access of the first method in the chain
         */
        public Access getAccess()
            {
            return getFirstMethodBody().getMethodStructure().getAccess();
            }

        /**
         * @return true iff this MethodInfo represents an "@Auto" auto-conversion method
         */
        public boolean isAuto()
            {
            return getFirstMethodBody().isAuto();
            }

        /**
         * @return true iff this MethodInfo represents an "@Op" operator method
         */
        public boolean isOp()
            {
            return getFirstMethodBody().findAnnotation(m_constSig.getConstantPool().clzOp()) != null;
            }

        /**
         * @return true iff this MethodInfo represents the specified "@Op" operator method
         */
        public boolean isOp(String sName, String sOp, int cParams)
            {
            return getFirstMethodBody().isOp(sName, sOp, cParams);
            }

        private SignatureConstant m_constSig;
        private MethodBody        m_bodyPrimary;
        private MethodBody        m_bodyDefault;
        private MethodBody[]      m_abodyChain;
        }


    /**
     * Represents a single method (or function) implementation body.
     */
    public static class MethodBody
        {
        public MethodBody(MethodConstant constMethod)
            {
            m_constMethod = constMethod;
            }

        /**
         * @return the MethodConstant that this MethodBody represents
         */
        public MethodConstant getMethodConstant()
            {
            return m_constMethod;
            }

        /**
         * @return the MethodStructure that this MethodBody represents
         */
        public MethodStructure getMethodStructure()
            {
            return (MethodStructure) m_constMethod.getComponent();
            }

        /**
         * Determine if this method is annotated with the specified annotation.
         *
         * @param clzAnno  the annotation class to look for
         *
         * @return the annotation, or null
         */
        public Annotation findAnnotation(ClassConstant clzAnno)
            {
            MethodStructure struct = getMethodStructure();
            if (struct.getAnnotationCount() > 0)
                {
                for (Annotation annotation : struct.getAnnotations())
                    {
                    if (((ClassConstant) annotation.getAnnotationClass()).extendsClass(clzAnno))
                        {
                        return annotation;
                        }
                    }
                }

            return null;
            }

        /**
         * @return true iff this is an auto converting method
         */
        public boolean isAuto()
            {
            // all @Auto methods must have no params and a single return value
            return  m_constMethod.getRawParams().length == 0 &&
                    m_constMethod.getRawReturns().length == 1 &&
                    findAnnotation(m_constMethod.getConstantPool().clzAuto()) != null;
            }

        /**
         * Determine if this is a matching "@Op" method.
         *
         * @param sName    the default name of the method
         * @param sOp      the operator text
         * @param cParams  the number of required method parameters
         *
         * @return true iff this is an "@Op" method that matches the specified attributes
         */
        public boolean isOp(String sName, String sOp, int cParams)
            {
            // the number of parameters must match
            if (m_constMethod.getRawParams().length != cParams)
                {
                return false;
                }

            // there has to be an @Op annotation
            // if the method name matches the default method name for the op, then we're ok;
            // otherwise we need to get the operator text from the operator annotation
            // (it's the first of the @Op annotation parameters)
            Annotation annotation = findAnnotation(m_constMethod.getConstantPool().clzOp());
            return annotation != null &&
                    (m_constMethod.getName().equals(sName) ||
                     annotation.getParams().length >= 1 && sOp.equals(annotation.getParams()[0]));
            }

        /**
         * @return the signature of the MethodConstant associated with this MethodBody
         */
        public SignatureConstant getSignature()
            {
            return getMethodConstant().getSignature();
            }

        /**
         * @return the Implementation form of this MethodBody
         */
        public Implementation getImplementationForm()
            {
            return m_impl;
            }

        void setImplementationForm(Implementation impl)
            {
            assert impl != null;
            m_impl = impl;
            }

        /**
         * @return the PropertyConstant of the property that provides the reference to delegate this
         *         method to
         */
        public PropertyConstant getDelegationProperty()
            {
            return m_constDelegProp;
            }

        void setDelegationProperty(PropertyConstant constProp)
            {
            m_impl           = Implementation.Delegating;
            m_constDelegProp = constProp;
            }

        /**
         * @return the MethodBody that represents the "super" of this MethodBody
         */
        public MethodBody getSuper()
            {
            return m_super;
            }

        void setSuper(MethodBody bodySuper)
            {
            m_super = bodySuper;
            }

        public enum Implementation {Implicit, Abstract, Delegating, Native, ActualCode}

        private MethodConstant   m_constMethod;
        private Implementation   m_impl = Implementation.ActualCode;
        private PropertyConstant m_constDelegProp;
        private MethodBody       m_super;
        }


    // -----fields ---------------------------------------------------------------------------------

    /**
     * Relationship options.
     */
    public enum Relation {IN_PROGRESS, IS_A, IS_A_WEAK, INCOMPATIBLE};

    /**
     * Keeps track of whether the TypeConstant has been validated.
     */
    private boolean m_fValidated;

    /**
     * The resolved information about the type, its properties, and its methods.
     */
    private transient TypeInfo m_typeinfo;

    /**
     * A cache of "isA" responses.
     */
    private Map<TypeConstant, Relation> m_mapRelations;

    /**
     * Cached TypeHandle.
     */
    private xType.TypeHandle m_handle;
    }<|MERGE_RESOLUTION|>--- conflicted
+++ resolved
@@ -602,11 +602,7 @@
         // obtain the type parameters declared by the class
         List<Entry<StringConstant, TypeConstant>> listClassParams = struct.getTypeParamsAsList();
         int                                       cClassParams    = listClassParams.size();
-<<<<<<< HEAD
-        if (cTypeParams > cClassParams && !constId.equals(getConstantPool().clzTuple()))
-=======
         if (fTuple)
->>>>>>> cb8e660a
             {
             // warning: turtles
             ParamInfo param = new ParamInfo("ElementTypes", this, this);
