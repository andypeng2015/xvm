--- conflicted
+++ resolved
@@ -238,13 +238,8 @@
                     continue nextChain;
 
                 case Equal:
-<<<<<<< HEAD
                     assert chain.getLength() == 1;
-                    listActual = getParamTypes();
-=======
-                    assert chain.getDepth() == 1;
                     listParams = getParamTypes();
->>>>>>> 89f67cf2
                     break;
 
                 case Delegates:
