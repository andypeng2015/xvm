package org.xvm.asm;


import org.xvm.asm.constants.TypeConstant;


/**
 * A Register represents a specific, typed, machine register of the XVM.
 */
public class Register
        implements Argument
    {
    // ----- constructors --------------------------------------------------------------------------

    /**
     * Construct a Register of the specified type.
     *
     * @param type  the TypeConstant specifying the Register type
     */
    public Register(TypeConstant type)
        {
        this(type, UNKNOWN);
        }

    /**
     * Construct a Register of the specified type.
     *
     * @param type  the TypeConstant specifying the Register type
     * @param iArg  the argument index, which is either a pre-defined argument index, or a register
     *              ID
     */
    public Register(TypeConstant type, int iArg)
        {
        if (type == null && iArg != Op.A_IGNORE)
            {
            throw new IllegalArgumentException("type required");
            }

        validateIndex(iArg);

        m_type = type;
        m_iArg = iArg;
        m_fRO  = isPredefinedReadonly(iArg);
        }


    // ----- Argument methods ----------------------------------------------------------------------

    /**
     * Determine the type of the value that the Register holds.
     *
     * @return the Register's type
     */
    @Override
    public TypeConstant getType()
        {
        return m_type;
        }

    @Override
    public boolean isStack()
        {
        return m_iArg == Op.A_STACK;
        }

    @Override
    public Register registerConstants(Op.ConstantRegistry registry)
        {
        if (m_typeReg != null)
            {
            m_typeReg = (TypeConstant) registry.register(m_typeReg);
            }
        else if (m_type != null)
            {
            m_type = (TypeConstant) registry.register(m_type);
            }
        return this;
        }


    // ----- Register methods ----------------------------------------------------------------------

    /**
     * @return true iff this register was created by a DVAR op
     */
    public boolean isDVar()
        {
        return m_typeReg != null;
        }

    public TypeConstant ensureRegType(boolean fRO)
        {
        assert fRO | !m_fRO;

        if (m_typeReg != null)
            {
            return m_typeReg;
            }

        ConstantPool pool = m_type.getConstantPool();
        return pool.ensureParameterizedTypeConstant(fRO ? pool.typeRef() : pool.typeVar(), m_type);
        }

    /**
     * Specify the type of the register itself.
     *
     * @param typeReg  the type of the register (something that "is a" Ref)
     */
    public void specifyRegType(TypeConstant typeReg)
        {
        assert m_typeReg == null;
        assert typeReg != null && typeReg.isA(typeReg.getConstantPool().typeRef());

        this.m_typeReg = typeReg;
        if (!typeReg.isA(typeReg.getConstantPool().typeVar()))
            {
            m_fRO = true;
            }
        }

    /**
     * Create a register that is collocated with this register, but narrows its type.
     */
    public Register narrowType(TypeConstant typeNarrowed)
        {
        assert typeNarrowed.isA(m_type);

        return new ShadowRegister(typeNarrowed);
        }

    /**
     * @return the argument index for the Register
     */
    public int getIndex()
        {
        if (m_iArg == UNKNOWN)
            {
            throw new IllegalStateException("index has not been assigned!");
            }

        return m_iArg;
        }

    /**
     * Assign an argument index.
     *
     * @param iArg a valid argument index
     */
    public int assignIndex(int iArg)
        {
        if (m_iArg != UNKNOWN)
            {
            throw new IllegalStateException("index has already been assigned (old=" + m_iArg + ", new=" + iArg);
            }

        validateIndex(iArg);
        return m_iArg = iArg;
        }

    /**
     * Verify that the specified argument index is valid.
     *
     * @param iReg  the argument index
     *
     * @throws IllegalArgumentException if the index is invalid
     */
    protected static void validateIndex(int iReg)
        {
        if (!(iReg >= 0 || iReg == UNKNOWN || isPredefinedRegister(iReg)))
            {
            throw new IllegalArgumentException("invalid register ID: " + iReg);
            }
        }

    /**
     * Determine if the specified argument index is for a pre-defined register.
     *
     * @param iArg  the argument index
     *
     * @return true iff the index specifies a pre-defined argument
     */
    protected static boolean isPredefinedRegister(int iArg)
        {
        switch (iArg)
            {
            case Op.A_STACK:
            case Op.A_IGNORE:
            case Op.A_PUBLIC:
            case Op.A_PROTECTED:
            case Op.A_PRIVATE:
            case Op.A_TARGET:
            case Op.A_STRUCT:
            case Op.A_SERVICE:
            case Op.A_MODULE:
            case Op.A_TYPE:
            case Op.A_SUPER:
            case Op.A_THIS:
                return true;

            default:
                if (iArg < 0)
                    {
                    throw new IllegalArgumentException("illegal argument index: " + iArg);
                    }
                return false;
            }
        }

    /**
     * Determine if the specified argument index is for a pre-defined read-only register.
     *
     * @param iArg  the argument index
     *
     * @return true iff the index specifies a pre-defined argument that is in a read-only register
     */
    protected static boolean isPredefinedReadonly(int iArg)
        {
        switch (iArg)
            {
            case Op.A_PUBLIC:
            case Op.A_PROTECTED:
            case Op.A_PRIVATE:
            case Op.A_TARGET:
            case Op.A_STRUCT:
            case Op.A_SERVICE:
            case Op.A_MODULE:
            case Op.A_TYPE:
            case Op.A_SUPER:
            case Op.A_THIS:
                return true;

            default:
            case Op.A_STACK:
            case Op.A_IGNORE:
                return false;
            }
        }

    /**
     * @return true iff the register is a pre-defined argument
     */
    public boolean isPredefined()
        {
        return m_iArg < 0 && m_iArg != UNKNOWN;
        }

    /**
     * @return true iff the register represents "this:target" pre-defined argument
     */
    public boolean isTarget()
        {
        return m_iArg == Op.A_TARGET;
        }

    /**
     * Determine if this register has an "unknown" index. This is used to indicate a "next"
     * index.
     *
     * @return true iff this register has an "unknown" index
     */
    public boolean isUnknown()
        {
        return m_iArg == UNKNOWN;
        }

    /**
     * Determine if this register is readable. This is equivalent to the Ref for the register
     * supporting the get() operation.
     *
     * @return true iff this register is readable
     */
    public boolean isReadable()
        {
        return m_iArg != Op.A_IGNORE;
        }

    /**
     * Force the register to be treated as effectively final from this point forward.
     */
    public void markEffectivelyFinal()
        {
        m_fRO               = true;
        m_fEffectivelyFinal = true;
        }

    /**
     * Determine if this register is writable. This is equivalent to the Ref for the register
     * supporting the set() operation.
     *
     * @return true iff this register is writable
     */
    public boolean isWritable()
        {
        return !m_fRO;
        }

    public boolean isEffectivelyFinal()
        {
        return m_fEffectivelyFinal;
        }

    /**
     * @return true iff this is a normal (not D_VAR), readable and writable, local variable
     */
    public boolean isNormal()
        {
        return !isPredefined() && isReadable() && isWritable() && !isDVar();
        }

    @Override
    public String toString()
        {
        StringBuilder sb = new StringBuilder();

        if (m_type != null)
            {
            sb.append(m_type.getValueString())
              .append(' ');
            }

        if (m_fEffectivelyFinal)
            {
            sb.append("@Final ");
            }
        else if (m_fRO)
            {
            sb.append("@RO ");
            }

        sb.append(getIdString());

        return sb.toString();
        }

    /**
     * @return a String that denotes the identity of the register, for debugging purposes
     */
    public String getIdString()
        {
        return m_iArg == UNKNOWN
                ? "#? (@" + System.identityHashCode(this) + ")"
                : getIdString(m_iArg);
        }

    /**
     * Format the register identifier into a String
     *
     * @param nReg  the register number
     *
     * @return an identity String, for debugging purposes
     */
    public static String getIdString(int nReg)
        {
        switch (nReg)
            {
            case Op.A_STACK:
                return "this:stack";

            case Op.A_IGNORE:
                return "_";

            case Op.A_TARGET:
                return "this:target";

            case Op.A_PUBLIC:
                return "this:public";

            case Op.A_PROTECTED:
                return "this:protected";

            case Op.A_PRIVATE:
                return "this:private";

            case Op.A_STRUCT:
                return "this:struct";

            case Op.A_SERVICE:
                return "this:service";

            case Op.A_SUPER:
                return "super";

            case UNKNOWN:
                return "#???";

            default:
                return "#" + nReg;
            }
        }


<<<<<<< HEAD
    // ----- inner class: Assignment ---------------------------------------------------------------

    /**
     * The Assignment enumeration represents the various possible states of a variable's assignment.
     * <p/>
     * Specifically:
     * <ul>
     * <li>If the variable is known to be definitely unassigned;</li>
     * <li>If the variable is known to be definitely assigned;</li>
     * <li>If the variable is known to be effectively final.</li>
     * </ul>
     */
    public enum Assignment
        {
        //           def    def    eff
        //           unasn  asn    final
        //           -----  -----  -----
        Unassigned  (true , false, false),      // definitely unassigned
        UnknownOnce (false, false, true ),      // not definitely assigned; effectively final
        UnknownMulti(false, false, false),      // not definitely assigned
        Assigned    (false, true , false),      // definitely assigned
        AssignedOnce(false, true , true );      // definitely assigned; effectively final

        private Assignment(boolean fUnassigned, boolean fAssigned, boolean fExactlyOnce)
            {
            assert !(fAssigned & fUnassigned);

            this.fUnassigned  = fUnassigned;
            this.fAssigned    = fAssigned;
            this.fExactlyOnce = fExactlyOnce;
            }

        public boolean isDefinitelyUnassigned()
            {
            return fUnassigned;
            }

        public boolean isDefinitelyAssigned()
            {
            return fAssigned;
            }

        public boolean isEffectivelyFinal()
            {
            return fExactlyOnce;
            }

        public Assignment applyAssignment()
            {
            switch (this)
                {
                case Unassigned:    return AssignedOnce;
                case UnknownOnce:   return Assigned;
                case UnknownMulti:  return Assigned;
                case Assigned:      return Assigned;
                case AssignedOnce:  return Assigned;

                default:
                    throw new IllegalStateException();
                }
            }

        /**
         * Apply a potentially asynchronous assignment that occurs from a lambda or anonymous inner
         * cass via a variable capture. Because the assignment is potentially asynchronous, its
         * outcome may be indeterminate.
         *
         * @return the resulting Assignment state
         */
        public Assignment applyAssignmentFromCapture()
            {
            switch (this)
                {
                case Unassigned:    return UnknownMulti;
                case UnknownOnce:   return UnknownMulti;
                case UnknownMulti:  return UnknownMulti;
                case Assigned:      return Assigned;
                case AssignedOnce:  return Assigned;

                default:
                    throw new IllegalStateException();
                }
            }

        // TODO? public Assignment applyJoin(Assignment... )

        private final boolean fUnassigned;
        private final boolean fAssigned;
        private final boolean fExactlyOnce;
        }

=======
    // ----- inner classes -------------------------------------------------------------------------

    /**
     * A register that represents the underlying (base) register, but overrides its type.
     */
    private class ShadowRegister
            extends Register
        {
        /**
         * Create a ShadowRegister of the specified type.
         *
         * @param typeNew  the overriding type
         */
        protected ShadowRegister(TypeConstant typeNew)
            {
            super(typeNew);
            }

        @Override
        public boolean isStack()
            {
            return Register.this.isStack();
            }

        @Override
        public boolean isDVar()
            {
            return Register.this.isDVar();
            }

        @Override
        public TypeConstant ensureRegType(boolean fRO)
            {
            throw new UnsupportedOperationException();
            }

        @Override
        public void specifyRegType(TypeConstant typeReg)
            {
            throw new UnsupportedOperationException();
            }

        @Override
        public int getIndex()
            {
            return Register.this.getIndex();
            }

        @Override
        public int assignIndex(int iArg)
            {
            return Register.this.assignIndex(iArg);
            }

        @Override
        public boolean isPredefined()
            {
            return Register.this.isPredefined();
            }

        @Override
        public boolean isTarget()
            {
            return Register.this.isTarget();
            }

        @Override
        public boolean isUnknown()
            {
            return Register.this.isUnknown();
            }

        @Override
        public boolean isReadable()
            {
            return Register.this.isReadable();
            }

        @Override
        public boolean isWritable()
            {
            return Register.this.isWritable();
            }

        @Override
        public boolean isConstant()
            {
            return Register.this.isConstant();
            }

        @Override
        public boolean isNormal()
            {
            return Register.this.isNormal();
            }

        @Override
        public String getIdString()
            {
            return " shadow of " + Register.this.toString();
            }
        }
>>>>>>> 7034765c

    // ----- fields --------------------------------------------------------------------------------

    /**
     * A singleton "black hole" register.
     */
    public static final Register IGNORE = new Register(null, Op.A_IGNORE);

    /**
     * Empty array of registers.
     */
    public static final Register[] NO_REGS = new Register[0];

    /**
     * A reserved argument index that represents an unknown or otherwise unassigned index.
     */
    public static final int UNKNOWN = Integer.MIN_VALUE;

    /**
     * The type of the value that will be held in the register.
     */
    private TypeConstant m_type;

    /**
     * The type of the register itself (typically null).
     */
    private TypeConstant m_typeReg;

    /**
     * The register ID (>=0), or the pre-defined argument identifier in the range -1 to -16.
     */
    private int m_iArg;

    /**
     * Read-only flag.
     */
    private boolean m_fRO;

    /**
     * Effectively final flag.
     */
    private boolean m_fEffectivelyFinal;
    }<|MERGE_RESOLUTION|>--- conflicted
+++ resolved
@@ -389,7 +389,109 @@
         }
 
 
-<<<<<<< HEAD
+    // ----- inner classes -------------------------------------------------------------------------
+
+    /**
+     * A register that represents the underlying (base) register, but overrides its type.
+     */
+    private class ShadowRegister
+            extends Register
+        {
+        /**
+         * Create a ShadowRegister of the specified type.
+         *
+         * @param typeNew  the overriding type
+         */
+        protected ShadowRegister(TypeConstant typeNew)
+            {
+            super(typeNew);
+            }
+
+        @Override
+        public boolean isStack()
+            {
+            return Register.this.isStack();
+            }
+
+        @Override
+        public boolean isDVar()
+            {
+            return Register.this.isDVar();
+            }
+
+        @Override
+        public TypeConstant ensureRegType(boolean fRO)
+            {
+            throw new UnsupportedOperationException();
+            }
+
+        @Override
+        public void specifyRegType(TypeConstant typeReg)
+            {
+            throw new UnsupportedOperationException();
+            }
+
+        @Override
+        public int getIndex()
+            {
+            return Register.this.getIndex();
+            }
+
+        @Override
+        public int assignIndex(int iArg)
+            {
+            return Register.this.assignIndex(iArg);
+            }
+
+        @Override
+        public boolean isPredefined()
+            {
+            return Register.this.isPredefined();
+            }
+
+        @Override
+        public boolean isTarget()
+            {
+            return Register.this.isTarget();
+            }
+
+        @Override
+        public boolean isUnknown()
+            {
+            return Register.this.isUnknown();
+            }
+
+        @Override
+        public boolean isReadable()
+            {
+            return Register.this.isReadable();
+            }
+
+        @Override
+        public boolean isWritable()
+            {
+            return Register.this.isWritable();
+            }
+
+        @Override
+        public boolean isConstant()
+            {
+            return Register.this.isConstant();
+            }
+
+        @Override
+        public boolean isNormal()
+            {
+            return Register.this.isNormal();
+            }
+
+        @Override
+        public String getIdString()
+            {
+            return " shadow of " + Register.this.toString();
+            }
+        }
+
     // ----- inner class: Assignment ---------------------------------------------------------------
 
     /**
@@ -481,110 +583,6 @@
         private final boolean fExactlyOnce;
         }
 
-=======
-    // ----- inner classes -------------------------------------------------------------------------
-
-    /**
-     * A register that represents the underlying (base) register, but overrides its type.
-     */
-    private class ShadowRegister
-            extends Register
-        {
-        /**
-         * Create a ShadowRegister of the specified type.
-         *
-         * @param typeNew  the overriding type
-         */
-        protected ShadowRegister(TypeConstant typeNew)
-            {
-            super(typeNew);
-            }
-
-        @Override
-        public boolean isStack()
-            {
-            return Register.this.isStack();
-            }
-
-        @Override
-        public boolean isDVar()
-            {
-            return Register.this.isDVar();
-            }
-
-        @Override
-        public TypeConstant ensureRegType(boolean fRO)
-            {
-            throw new UnsupportedOperationException();
-            }
-
-        @Override
-        public void specifyRegType(TypeConstant typeReg)
-            {
-            throw new UnsupportedOperationException();
-            }
-
-        @Override
-        public int getIndex()
-            {
-            return Register.this.getIndex();
-            }
-
-        @Override
-        public int assignIndex(int iArg)
-            {
-            return Register.this.assignIndex(iArg);
-            }
-
-        @Override
-        public boolean isPredefined()
-            {
-            return Register.this.isPredefined();
-            }
-
-        @Override
-        public boolean isTarget()
-            {
-            return Register.this.isTarget();
-            }
-
-        @Override
-        public boolean isUnknown()
-            {
-            return Register.this.isUnknown();
-            }
-
-        @Override
-        public boolean isReadable()
-            {
-            return Register.this.isReadable();
-            }
-
-        @Override
-        public boolean isWritable()
-            {
-            return Register.this.isWritable();
-            }
-
-        @Override
-        public boolean isConstant()
-            {
-            return Register.this.isConstant();
-            }
-
-        @Override
-        public boolean isNormal()
-            {
-            return Register.this.isNormal();
-            }
-
-        @Override
-        public String getIdString()
-            {
-            return " shadow of " + Register.this.toString();
-            }
-        }
->>>>>>> 7034765c
 
     // ----- fields --------------------------------------------------------------------------------
 
