package org.xvm.proto;

import org.xvm.asm.ClassStructure;
import org.xvm.asm.Component;
import org.xvm.asm.Constants;
import org.xvm.asm.MethodStructure;
import org.xvm.asm.MultiMethodStructure;
import org.xvm.asm.PropertyStructure;

import org.xvm.asm.constants.StringConstant;
import org.xvm.asm.constants.ParameterizedTypeConstant;
import org.xvm.asm.constants.MethodConstant;
import org.xvm.asm.constants.TypeConstant;

import org.xvm.proto.template.xBoolean;
import org.xvm.proto.template.xInt64;
import org.xvm.proto.template.xObject;
import org.xvm.proto.template.Ref;
import org.xvm.proto.template.Ref.RefHandle;
import org.xvm.proto.template.xOrdered;

import java.util.Collections;
import java.util.HashMap;
import java.util.HashSet;
import java.util.LinkedList;
import java.util.List;
import java.util.Map;
import java.util.Set;

/**
 * TypeComposition represents a fully resolved class (e.g. ArrayList<String>).
 *
 * NOTE: methods that rely on the associated ClassTemplate must be overridden by
 *       the extended classes (UnionComposition, InterComposition and ConstComposition)
 *
 * @author gg 2017.02.23
 */
public class TypeComposition
    {
    public final ClassTemplate f_template;

    public final Map<String, Type> f_mapGenericActual; // corresponding to the template's GenericTypeName
    private final boolean f_fCanonical;

    private TypeComposition m_clzSuper;
    private Type m_typePublic;
    private Type m_typeProtected;
    private Type m_typePrivate;
    private Type m_typeStruct;

    // cached "declared" call chain
    private List<ClassTemplate> m_listDeclaredChain;

    // cached "default" call chain
    private List<ClassTemplate> m_listDefaultChain;

    // cached "full" call chain
    private List<ClassTemplate> m_listCallChain;

    // cached method call chain (the top-most method first)
    private Map<MethodConstant, CallChain> m_mapMethods = new HashMap<>();

    // cached property getter call chain (the top-most method first)
    private Map<String, CallChain.PropertyCallChain> m_mapGetters = new HashMap<>();

    // cached property setter call chain (the top-most method first)
    private Map<String, CallChain.PropertyCallChain> m_mapSetters = new HashMap<>();

    // cached map of fields (values are always nulls)
    private Map<String, ObjectHandle> m_mapFields;

    public TypeComposition(ClassTemplate template, Map<String, Type> mapParamsActual, boolean fCanonical)
        {
        f_template = template;
        f_mapGenericActual = mapParamsActual;
        f_fCanonical = fCanonical;
        }

    public TypeComposition getSuper()
        {
        if (m_clzSuper != null)
            {
            return m_clzSuper;
            }

        ClassTemplate templateSuper = f_template.getSuper();
        if (templateSuper != null)
            {
            Map<StringConstant, TypeConstant> mapFormalTypes =
                    templateSuper.f_struct.getTypeParams();

            if (mapFormalTypes.isEmpty())
                {
                return templateSuper.f_clazzCanonical;
                }

            Map<String, Type> mapParams = new HashMap<>();
            for (Map.Entry<StringConstant, TypeConstant> entryFormal : mapFormalTypes.entrySet())
                {
                String sParamName = entryFormal.getKey().getValue();
                if (templateSuper.f_listGenericParams.contains(sParamName))
                    {
                    mapParams.put(sParamName, f_mapGenericActual.get(sParamName));
                    }
                }

            return m_clzSuper = templateSuper.ensureClass(mapParams);
            }

        return null;
        }

    public boolean isRoot()
        {
        return this == xObject.CLASS;
        }

    public List<ClassTemplate> getCallChain()
        {
        if (m_listCallChain != null)
            {
            return m_listCallChain;
            }

        List<ClassTemplate> listDeclared = collectDeclaredCallChain(true);

        TypeComposition clzSuper = getSuper();
        if (clzSuper == null)
            {
            // this is "Object"; it has no contribution
            return m_listCallChain = listDeclared;
            }

        List<ClassTemplate> listDefault = collectDefaultCallChain();
        if (listDefault.isEmpty())
            {
            return m_listCallChain = listDeclared;
            }

        List<ClassTemplate> listMerge = new LinkedList<>(listDeclared);
        addNoDupes(listDefault, listMerge, new HashSet<>(listDeclared));
        return m_listCallChain = listMerge;
        }

    // There are two parts on the call chain:
    //  1. The "declared" chain that consists of:
    //   1.1 declared methods on the encapsulating mixins and traits (recursively)
    //   1.2 methods implemented by the class
    //   1.3 declared methods on the incorporated mixins, traits and delegates (recursively)
    //   1.4 if the class belongs to a "built-in category" (e.g. Enum, Service, Const)
    //       declared methods for the category itself
    //   1.5 followed by the "declared" chain on the super class,
    //       unless the super is the root Object and "this" class is a mixin or a trait
    //
    // 2. The "default" chain that consists of:
    //   2.1 default methods on the interfaces that are declared by encapsulating
    //          mixins and traits (recursively)
    //   2.2 default methods on the interfaces implemented by the class (recursively)
    //   2.3 default methods on the interfaces that are declared by mixins, traits and delegates (recursively)
    //   2.4 followed by the "default" chain on the super class
    //
    //  @param fTop  true if this composition is the "top of the chain"
    protected List<ClassTemplate> collectDeclaredCallChain(boolean fTop)
        {
        if (m_listDeclaredChain != null)
            {
            return m_listDeclaredChain;
            }

        TypeComposition clzSuper = getSuper();
        if (clzSuper == null)
            {
            // this is "Object"; it has no contribution
            return m_listDeclaredChain = Collections.singletonList(f_template);
            }

        ClassStructure struct = f_template.f_struct;
        List<ClassTemplate> list = m_listDeclaredChain = new LinkedList<>();
        Set<ClassTemplate> set = new HashSet<>(); // to avoid duplicates

        // TODO: 1.1

        // 1.2
        list.add(f_template);

        Component.Format format = struct.getFormat();
        if (fTop && format == Component.Format.MIXIN)
            {
            // native mix-in (e.g. FutureRef)
            ClassTypeConstant constInto =
                    Adapter.getContribution(struct, Component.Composition.Into);

            assert constInto != null;

            ClassTemplate templateInto = f_template.f_types.getTemplate(constInto.getClassConstant());
            TypeComposition clzInto = templateInto.resolveClass(constInto, f_mapGenericActual);

            addNoDupes(clzInto.collectDeclaredCallChain(false), list, set);
            }

        // 1.3
        for (Component.Contribution contribution : struct.getContributionsAsList())
            {
            switch (contribution.getComposition())
                {
                case Incorporates:
                    // TODO: how to detect a conditional incorporation?
                    TypeComposition clzContribution = resolveClass(contribution.getClassConstant());
                    addNoDupes(clzContribution.collectDeclaredCallChain(false), list, set);
                    break;

                case Delegates:
                    // TODO:
                    break;
                }
            }

        // 1.4
        ClassTemplate templateCategory = f_template.f_templateCategory;
        if (templateCategory != null)
            {
            // all categories are non-generic
            list.add(templateCategory);
            }

        // 1.5
        if (!clzSuper.isRoot() ||
                !(format == Component.Format.MIXIN ||
                  format == Component.Format.TRAIT))
            {
            addNoDupes(clzSuper.collectDeclaredCallChain(false), list, set);
            }
        return list;
        }

    protected List<ClassTemplate> collectDefaultCallChain()
        {
        if (m_listDefaultChain != null)
            {
            return m_listDefaultChain;
            }

        TypeComposition clzSuper = getSuper();
        if (clzSuper == null)
            {
            // this is "Object"; it has no contribution
            return Collections.emptyList();
            }

        ClassStructure struct = f_template.f_struct;
        List<ClassTemplate> list = m_listDefaultChain = new LinkedList<>();
        Set<ClassTemplate> set = new HashSet<>(); // to avoid duplicates

        // TODO: 2.1

        // 2.2
        if (f_template.f_struct.getFormat() == Component.Format.INTERFACE)
            {
            list.add(f_template);
            set.add(f_template);
            }

        for (Component.Contribution contribution : struct.getContributionsAsList())
            {
            switch (contribution.getComposition())
                {
                case Incorporates:
                    // TODO: how to detect a conditional incorporation?
                case Delegates:
                    TypeComposition clzContribution = resolveClass(contribution.getClassConstant());
                    addNoDupes(clzContribution.collectDefaultCallChain(), list, set);
                    break;
                }
            }

        // 2.3
        for (Component.Contribution contribution : struct.getContributionsAsList())
            {
            switch (contribution.getComposition())
                {
                case Implements:
                    TypeComposition clzContribution = resolveClass(contribution.getClassConstant());
                    addNoDupes(clzContribution.collectDefaultCallChain(), list, set);
                    break;
                }
            }

        // 2.4
        addNoDupes(clzSuper.collectDefaultCallChain(), list, set);
        return list;
        }

    private void addNoDupes(List<ClassTemplate> listFrom, List<ClassTemplate> listTo,
                            Set<ClassTemplate> setDupes)
        {
        for (ClassTemplate template : listFrom)
            {
            if (setDupes.add(template))
                {
                listTo.add(template);
                }
            }
        }

    public ObjectHandle ensureAccess(ObjectHandle handle, Constants.Access access)
        {
        assert handle.f_clazz == this;

        Type typeCurrent = handle.m_type;
        Type typeTarget;

        switch (access)
            {
            case PUBLIC:
                typeTarget = ensurePublicType();
                if (typeCurrent == typeTarget)
                    {
                    return handle;
                    }
                break;

            case PROTECTED:
                typeTarget = ensureProtectedType();
                if (typeCurrent == typeTarget)
                    {
                    return handle;
                    }
                break;

            case PRIVATE:
                typeTarget = ensurePrivateType();
                if (typeCurrent == typeTarget)
                    {
                    return handle;
                    }
                break;

            case STRUCT:
                typeTarget = ensureStructType();
                if (typeCurrent == typeTarget)
                    {
                    return handle;
                    }
                break;

            default:
                throw new IllegalStateException();
            }

        handle = handle.cloneHandle();
        handle.m_type = typeTarget;
        return handle;
        }

    public synchronized Type ensurePublicType()
        {
        Type type = m_typePublic;
        if (type == null)
            {
            m_typePublic = type = f_template.f_types.createType(this, Constants.Access.PUBLIC);
            }
        return type;
        }
    public synchronized Type ensureProtectedType()
        {
        Type type = m_typeProtected;
        if (type == null)
            {
            m_typeProtected = type = f_template.f_types.createType(this, Constants.Access.PROTECTED);
            }
        return type;
        }

    public synchronized Type ensurePrivateType()
        {
        Type type = m_typePrivate;
        if (type == null)
            {
            m_typePrivate = type = f_template.f_types.createType(this, Constants.Access.PRIVATE);
            }
        return type;
        }

    public synchronized Type ensureStructType()
        {
        Type type = m_typeStruct;
        if (type == null)
            {
            m_typeStruct = type = f_template.f_types.createType(this, Constants.Access.STRUCT);
            }
        return type;
        }

    public boolean isStruct(Type type)
        {
        return type == m_typeStruct;
        }

    // does this class extend that?
    public boolean extends_(TypeComposition that)
        {
        assert that.f_template.f_struct.getFormat() != Component.Format.INTERFACE;

        if (this.f_template.extends_(that.f_template))
            {
            // TODO: check the generic type relationship
            return true;
            }

        return false;
        }

    // given a TypeConstant, return a corresponding TypeComposition within this class's context
    // or Object.class if the type cannot be resolved;
    //
    // for example, List<KeyType> in the context of Map<String, Int> will resolve in List<String>
    //
    // Note: this impl is almost identical to TypeSet.resolveParameterType()
    //       but returns TypeComposition rather than Type and is more tolerant
    public TypeComposition resolveClass(TypeConstant constType)
        {
<<<<<<< HEAD
        // TODO gg+cp discuss
//        if (constType instanceof UnresolvedTypeConstant)
//            {
//            constType = ((UnresolvedTypeConstant) constType).getResolvedConstant();
//            }
//
//        if (constType instanceof ParameterizedTypeConstant)
//            {
//            ParameterizedTypeConstant constClass = (ParameterizedTypeConstant) constType;
//            ClassTemplate template = f_template.f_types.getTemplate(constClass.getUnderlyingType());
//            return template.resolve(constClass, f_mapGenericActual);
//            }
//
//        if (constType instanceof ParameterTypeConstant)
//            {
//            ParameterTypeConstant constParam = (ParameterTypeConstant) constType;
//            Type type = f_mapGenericActual.get(constParam.getName());
//            if (type != null && type.f_clazz != null)
//                {
//                return type.f_clazz;
//                }
//            }
=======
        if (constType instanceof UnresolvedTypeConstant)
            {
            constType = ((UnresolvedTypeConstant) constType).getResolvedConstant();
            }

        if (constType instanceof ClassTypeConstant)
            {
            ClassTypeConstant constClass = (ClassTypeConstant) constType;
            ClassTemplate template = f_template.f_types.getTemplate(constClass.getClassConstant());
            return template.resolveClass(constClass, f_mapGenericActual);
            }

        if (constType instanceof ParameterTypeConstant)
            {
            ParameterTypeConstant constParam = (ParameterTypeConstant) constType;
            Type type = f_mapGenericActual.get(constParam.getName());
            if (type != null && type.f_clazz != null)
                {
                return type.f_clazz;
                }
            }
>>>>>>> e5b3ebd8

        return xObject.CLASS;
        }

    // retrieve the actual type for the specified formal parameter name
    public Type getActualType(String sFormalName)
        {
        Type type = f_mapGenericActual.get(sFormalName);
        if (type == null)
            {
            // TODO: check the super class?

            throw new IllegalArgumentException(
                    "Invalid formal name: " + sFormalName + " for " + this);
            }
        return type;
        }

    // create a sequence of frames to be called in the inverse order (the base super first)
    public Frame callDefaultConstructors(Frame frame, ObjectHandle hStruct, ObjectHandle[] ahVar,
                                         Frame.Continuation continuation)
        {
        ClassTemplate template = f_template;

        // TODO: there must be a better way to create a MethodIdConst
        MethodStructure method = template.f_types.f_adapter.getMethod(template, "default",
                ClassTemplate.VOID, ClassTemplate.VOID);
        if (method == null)
            {
            return null;
            }

        MethodConstant constDefault = method.getIdentityConstant();
        CallChain chain = getMethodCallChain(constDefault);

        int cMethods = chain.getDepth();
        if (cMethods == 0)
            {
            return null;
            }

        Frame frameBase = frame.f_context.createFrame1(frame, chain.getMethod(cMethods - 1),
                hStruct, ahVar, Frame.RET_UNUSED);

        if (cMethods > 1)
            {
            int[] holder = new int[]{cMethods - 1};
            Frame.Continuation cont = new Frame.Continuation()
                {
                public int proceed(Frame frameCaller)
                    {
                    int i = --holder[0];
                    if(i > 0)
                        {
                        frameCaller.call1(chain.getMethod(i), hStruct, ahVar, Frame.RET_UNUSED);
                        frameCaller.m_frameNext.setContinuation(this);
                        return Op.R_CALL;
                        }
                    else
                        {
                        return continuation.proceed(frameCaller);
                        }
                    }
                };
            frameBase.setContinuation(cont);
            }
        else
            {
            frameBase.setContinuation(continuation);
            }
        return frameBase;
        }

    // retrieve the call chain for the specified method
    // TODO: replace MethodConstant with MethodIdConstant
    public CallChain getMethodCallChain(MethodConstant constMethod)
        {
        return m_mapMethods.computeIfAbsent(constMethod, this::collectMethodCallChain);
        }

    // find a matching method and add to the list
    // TODO: replace MethodConstant with MethodIdConstant
    protected CallChain collectMethodCallChain(MethodConstant constMethod)
        {
        List<MethodStructure> list = new LinkedList<>();
        for (ClassTemplate template : getCallChain())
            {
            MethodStructure method = template.getDeclaredMethod(constMethod);
            if (method != null)
                {
                list.add(method);

                // TODO: if (!method.callsSuper() {break;})
                }
            }
        return new CallChain(list);
        }

    public CallChain.PropertyCallChain getPropertyGetterChain(String sProperty)
        {
        return m_mapGetters.computeIfAbsent(sProperty, sPropName ->
                collectPropertyCallChain(sPropName, true));
        }

    public CallChain.PropertyCallChain getPropertySetterChain(String sProperty)
        {
        return m_mapSetters.computeIfAbsent(sProperty, sPropName ->
                collectPropertyCallChain(sPropName, false));
        }

    protected CallChain.PropertyCallChain collectPropertyCallChain(String sPropName, boolean fGetter)
        {
        PropertyStructure propertyBase = null;
        List<MethodStructure> list = new LinkedList<>();
        for (ClassTemplate template : getCallChain())
            {
            PropertyStructure property = template.getProperty(sPropName);
            if (property != null)
                {
                MultiMethodStructure mms = (MultiMethodStructure) property.getChild(
                        fGetter ? "get" : "set");
                if (mms != null)
                    {
                    // TODO: compare the signature; see ClassTemplate#getDeclaredMethod
                    list.add((MethodStructure) mms.children().get(0));

                    // TODO: if (!method.callsSuper() {break;})
                    }

                if (template.isStateful())
                    {
                    propertyBase = property;
                    }
                }
            }

        if (propertyBase == null)
            {
            throw new IllegalStateException("Class " + this + " missing property " + sPropName);
            }

        return new CallChain.PropertyCallChain(list, propertyBase, fGetter);
        }

    // retrieve the property structure for the specified property
    // for any of the structures in the inheritance tree
    public PropertyStructure getProperty(String sPropName)
        {
        PropertyStructure property = f_template.getProperty(sPropName);
        if (property != null)
            {
            return property;
            }

        ClassTemplate templateCategory = f_template.f_templateCategory;
        if (templateCategory != null)
            {
            property = templateCategory.getProperty(sPropName);
            if (property != null)
                {
                return property;
                }
            }

        // TODO: check the interfaces, traits and mix-ins

        TypeComposition clzSuper = getSuper();
        return clzSuper == null ? null : clzSuper.getProperty(sPropName);
        }

    // return the set of field names
    public Set<String> getFieldNames()
        {
        return m_mapFields.keySet();
        }

    // create unassigned (with a null value) entries for all fields
    protected void createFields(Map<String, ObjectHandle> mapFields)
        {
        Map mapCached = m_mapFields;
        if (mapCached != null)
            {
            mapFields.putAll(mapCached);
            return;
            }

        m_mapFields = mapCached = new HashMap<>();

        for (ClassTemplate template : collectDeclaredCallChain(true))
            {
            for (Component child : template.f_struct.children())
                {
                if (child instanceof PropertyStructure)
                    {
                    PropertyStructure prop = (PropertyStructure) child;

                    RefHandle hRef = null;
                    if (template.isRef(prop))
                        {
                        Ref referent = (Ref) template.getRefTemplate(prop);

                        hRef = referent.createRefHandle(referent.f_clazzCanonical, null);
                        }

                    if (template.isCalculated(prop))
                        {
                        // compensate for the lack of "isDeclaredAtThisLevel" API
                        mapCached.remove(prop.getName());
                        }
                    else
                        {
                        mapCached.put(prop.getName(), hRef);
                        }
                    }
                }
            }

        mapFields.putAll(mapCached);
        }

    // ---- support for op-codes that require class specific information -----

    // compare for equality (==) two object handles that both belong to this class
    // return R_NEXT or R_EXCEPTION
    public int callEquals(Frame frame, ObjectHandle hValue1, ObjectHandle hValue2, int iReturn)
        {
        if (hValue1 == hValue2)
            {
            frame.assignValue(iReturn, xBoolean.TRUE);
            return Op.R_NEXT;
            }
        return f_template.callEquals(frame, this, hValue1, hValue2, iReturn);
        }

    // compare for order (<=>) two object handles that both belong to this class
    // return R_NEXT or R_EXCEPTION
    public int callCompare(Frame frame, ObjectHandle hValue1, ObjectHandle hValue2, int iReturn)
        {
        if (hValue1 == hValue2)
            {
            frame.assignValue(iReturn, xOrdered.EQUAL);
            return Op.R_NEXT;
            }
        return f_template.callCompare(frame, this, hValue1, hValue2, iReturn);
        }

    @Override
    public int hashCode()
        {
        return f_template.f_sName.hashCode();
        }

    @Override
    public boolean equals(Object obj)
        {
        // type compositions are singletons
        return this == obj;
        }

    @Override
    public String toString()
        {
        return f_template.f_struct.getIdentityConstant().getPathString() +
                Utils.formatArray(f_mapGenericActual.values().toArray(), "<", ">", ", ");
        }
    }<|MERGE_RESOLUTION|>--- conflicted
+++ resolved
@@ -8,9 +8,11 @@
 import org.xvm.asm.PropertyStructure;
 
 import org.xvm.asm.constants.StringConstant;
-import org.xvm.asm.constants.ParameterizedTypeConstant;
+import org.xvm.asm.constants.ClassTypeConstant;
 import org.xvm.asm.constants.MethodConstant;
+import org.xvm.asm.constants.ParameterTypeConstant;
 import org.xvm.asm.constants.TypeConstant;
+import org.xvm.asm.constants.UnresolvedTypeConstant;
 
 import org.xvm.proto.template.xBoolean;
 import org.xvm.proto.template.xInt64;
@@ -419,30 +421,6 @@
     //       but returns TypeComposition rather than Type and is more tolerant
     public TypeComposition resolveClass(TypeConstant constType)
         {
-<<<<<<< HEAD
-        // TODO gg+cp discuss
-//        if (constType instanceof UnresolvedTypeConstant)
-//            {
-//            constType = ((UnresolvedTypeConstant) constType).getResolvedConstant();
-//            }
-//
-//        if (constType instanceof ParameterizedTypeConstant)
-//            {
-//            ParameterizedTypeConstant constClass = (ParameterizedTypeConstant) constType;
-//            ClassTemplate template = f_template.f_types.getTemplate(constClass.getUnderlyingType());
-//            return template.resolve(constClass, f_mapGenericActual);
-//            }
-//
-//        if (constType instanceof ParameterTypeConstant)
-//            {
-//            ParameterTypeConstant constParam = (ParameterTypeConstant) constType;
-//            Type type = f_mapGenericActual.get(constParam.getName());
-//            if (type != null && type.f_clazz != null)
-//                {
-//                return type.f_clazz;
-//                }
-//            }
-=======
         if (constType instanceof UnresolvedTypeConstant)
             {
             constType = ((UnresolvedTypeConstant) constType).getResolvedConstant();
@@ -464,7 +442,6 @@
                 return type.f_clazz;
                 }
             }
->>>>>>> e5b3ebd8
 
         return xObject.CLASS;
         }
