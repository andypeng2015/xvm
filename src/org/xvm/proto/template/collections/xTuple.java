package org.xvm.proto.template.collections;

import org.xvm.asm.ClassStructure;
import org.xvm.asm.Constant;
import org.xvm.asm.MethodStructure;

import org.xvm.asm.constants.ParameterizedTypeConstant;
import org.xvm.asm.constants.ArrayConstant;
import org.xvm.asm.constants.TypeConstant;

import org.xvm.proto.ClassTemplate;
import org.xvm.proto.Frame;
import org.xvm.proto.ObjectHandle;
import org.xvm.proto.ObjectHandle.ExceptionHandle;
import org.xvm.proto.ObjectHeap;
import org.xvm.proto.Op;
import org.xvm.proto.Type;
import org.xvm.proto.TypeComposition;
import org.xvm.proto.TypeSet;

import org.xvm.proto.Utils;
import org.xvm.proto.template.IndexSupport;
import org.xvm.proto.template.xException;
import org.xvm.proto.template.xString;
import org.xvm.proto.template.xString.StringHandle;

import java.util.Arrays;
import java.util.Collections;
import java.util.HashMap;
import java.util.Iterator;
import java.util.List;
import java.util.Map;

/**
 * TODO:
 *
 * @author gg 2017.02.27
 */
public class xTuple
        extends ClassTemplate
        implements IndexSupport
    {
    public static xTuple INSTANCE;

    public xTuple(TypeSet types, ClassStructure structure, boolean fInstance)
        {
        super(types, structure);

        if (fInstance)
            {
            INSTANCE = this;
            }
        }

    @Override
    public void initDeclared()
        {
        // TODO: remove
        f_types.f_adapter.addMethod(f_struct, "construct", new String[]{"collections.Sequence<Object>"}, VOID);

        markNativeMethod("construct", new String[]{"collections.Sequence<Object>"}, VOID);
        }

    @Override
    protected TypeComposition createCanonicalClass()
        {
        // this is Void.class
        return new TypeComposition(this, Collections.EMPTY_MAP, true);
        }

    @Override
<<<<<<< HEAD
    public TypeComposition resolve(ParameterizedTypeConstant constClassType, Map<String, Type> mapActual)
=======
    public TypeComposition resolveClass(ClassTypeConstant constClassType, Map<String, Type> mapActual)
>>>>>>> e5b3ebd8
        {
        List<TypeConstant> listParams = constClassType.getParamTypes();

        int cParams = listParams.size();
        if (cParams == 0)
            {
            return f_clazzCanonical;
            }

        Map<String, Type> mapParams = new HashMap<>();
        for (int i = 0, c = listParams.size(); i < c; i++)
            {
            mapParams.put("ElementTypes[" + i + ']',
                    f_types.resolveParameterType(listParams.get(i), mapActual));
            }
        return ensureClass(mapParams);
        }

    @Override
    public ObjectHandle createConstHandle(Constant constant, ObjectHeap heap)
        {
        ArrayConstant constTuple = (ArrayConstant) constant;

        Constant[] aconst = constTuple.getValue();
        int c = aconst.length;
        ObjectHandle[] ahValue = new ObjectHandle[c];
        Type[] aType = new Type[c];
        for (int i = 0; i < c; i++)
            {
            Constant constValue = aconst[i];

            ahValue[i] = heap.ensureConstHandle(constValue.getPosition());
            aType[i] = heap.getConstTemplate(constValue).f_clazzCanonical.ensurePublicType();
            }

        TupleHandle hTuple = makeHandle(aType, ahValue);
        hTuple.makeImmutable();
        return hTuple;
        }

    @Override
    public int construct(Frame frame, MethodStructure constructor,
                         TypeComposition clazz, ObjectHandle[] ahVar, int iReturn)
        {
        ObjectHandle hSequence = ahVar[0];
        IndexSupport support = (IndexSupport) hSequence.f_clazz.f_template;

        ObjectHandle[] ahValue;

        try
            {
            ahValue = support.toArray(hSequence);
            }
        catch (ExceptionHandle.WrapperException e)
            {
            return frame.raiseException(e);
            }

        TupleHandle hTuple = new TupleHandle(clazz, ahValue);

        return frame.assignValue(iReturn, hTuple);
        }

    // ----- IndexSupport methods -----

    @Override
    public ObjectHandle extractArrayValue(ObjectHandle hTarget, long lIndex)
            throws ExceptionHandle.WrapperException
        {
        TupleHandle hTuple = (TupleHandle) hTarget;
        ObjectHandle[] ahValue = hTuple.m_ahValue;
        int cElements = ahValue == null ? 0 : ahValue.length;

        if (lIndex < 0 || lIndex >= cElements)
            {
            throw IndexSupport.outOfRange(lIndex, cElements).getException();
            }

        return hTuple.m_ahValue[(int) lIndex];
        }

    @Override
    public ExceptionHandle assignArrayValue(ObjectHandle hTarget, long lIndex, ObjectHandle hValue)
        {
        TupleHandle hTuple = (TupleHandle) hTarget;
        ObjectHandle[] ahValue = hTuple.m_ahValue;
        int cElements = ahValue == null ? 0 : ahValue.length;

        if (lIndex < 0 || lIndex >= cElements)
            {
            return IndexSupport.outOfRange(lIndex, cElements);
            }

        if (!hTuple.isMutable())
            {
            return xException.makeHandle("Immutable object");
            }

        hTuple.m_ahValue[(int) lIndex] = hValue;
        return null;
        }

    @Override
    public Type getElementType(ObjectHandle hTarget, long lIndex)
                throws ExceptionHandle.WrapperException
        {
        TupleHandle hTuple = (TupleHandle) hTarget;
        ObjectHandle[] ahValue = hTuple.m_ahValue;
        int cElements = ahValue == null ? 0 : ahValue.length;

        if (lIndex < 0 || lIndex >= cElements)
            {
            throw IndexSupport.outOfRange(lIndex, cElements).getException();
            }

        return hTuple.m_aType[(int) lIndex];
        }

    @Override
    public long size(ObjectHandle hTarget)
        {
        TupleHandle hTuple = (TupleHandle) hTarget;

        return hTuple.m_ahValue.length;
        }

    @Override
    public int buildStringValue(Frame frame, ObjectHandle hTarget, int iReturn)
        {
        TupleHandle hTuple = (TupleHandle) hTarget;

        StringBuilder sb = new StringBuilder()
          .append(hTuple.f_clazz.toString())
          .append('(');

        ObjectHandle[] ahValue = hTuple.m_ahValue;
        Iterator<ObjectHandle> iterValues = new Iterator<ObjectHandle>()
            {
            private int i = 0;
            public boolean hasNext()
                {
                return i < ahValue.length;
                }
            public ObjectHandle next()
                {
                return ahValue[i++];
                }
            };

        return new ToString(sb, iterValues, iReturn).doNext(frame);
        }

    /**
     * Helper class for buildStringValue() implementation.
     */
    protected static class ToString
            implements Frame.Continuation
        {
        final private StringBuilder sb;
        final private Iterator<ObjectHandle> iterValues;
        final private int iReturn;

        public ToString(StringBuilder sb, Iterator iterValues, int iReturn)
            {
            this.sb = sb;
            this.iterValues = iterValues;
            this.iReturn = iReturn;
            }

        @Override
        public int proceed(Frame frameCaller)
            {
            updateResult(frameCaller);

            return doNext(frameCaller);
            }

        protected void updateResult(Frame frameCaller)
            {
            sb.append(((StringHandle) frameCaller.getFrameLocal()).getValue())
              .append(", ");
            }

        protected int doNext(Frame frameCaller)
            {
            while (iterValues.hasNext())
                {
                switch (Utils.callToString(frameCaller, iterValues.next()))
                    {
                    case Op.R_NEXT:
                        updateResult(frameCaller);
                        continue;

                    case Op.R_CALL:
                        frameCaller.m_frameNext.setContinuation(this);
                        return Op.R_CALL;

                    case Op.R_EXCEPTION:
                        return Op.R_EXCEPTION;

                    default:
                        throw new IllegalStateException();
                    }
                }

            sb.setLength(sb.length() - 2); // remove the trailing ", "
            sb.append(')');

            return frameCaller.assignValue(iReturn, xString.makeHandle(sb.toString()));
            }
        }

    // ----- ObjectHandle helpers -----

    public static TupleHandle makeHandle(Type[] aType, ObjectHandle[] ahValue)
        {
        Map<String, Type> mapParams;
        if (aType.length == 0)
            {
            mapParams = Collections.EMPTY_MAP;
            }
        else
            {
            mapParams = new HashMap<>();
            for (int i = 0, c = aType.length; i < c; i++)
                {
                // TODO: how to name them?
                mapParams.put("ElementTypes[" + i + ']', aType[i]);
                }
            }
        return new TupleHandle(INSTANCE.ensureClass(mapParams), ahValue);
        }

    public static TupleHandle makeHandle(TypeComposition clazz, ObjectHandle[] ahValue)
        {
        return new TupleHandle(clazz, ahValue);
        }

    public static class TupleHandle
            extends ObjectHandle
        {
        public Type[] m_aType;
        public ObjectHandle[] m_ahValue;
        public boolean m_fFixedSize;
        public boolean m_fPersistent;

        protected TupleHandle(TypeComposition clazz, ObjectHandle[] ahValue)
            {
            super(clazz);

            m_fMutable = true;
            m_ahValue = ahValue;
            }

        @Override
        public String toString()
            {
            return super.toString() + Arrays.toString(m_ahValue);
            }
        }
    }<|MERGE_RESOLUTION|>--- conflicted
+++ resolved
@@ -4,8 +4,8 @@
 import org.xvm.asm.Constant;
 import org.xvm.asm.MethodStructure;
 
-import org.xvm.asm.constants.ParameterizedTypeConstant;
-import org.xvm.asm.constants.ArrayConstant;
+import org.xvm.asm.constants.ClassTypeConstant;
+import org.xvm.asm.constants.TupleConstant;
 import org.xvm.asm.constants.TypeConstant;
 
 import org.xvm.proto.ClassTemplate;
@@ -69,13 +69,9 @@
         }
 
     @Override
-<<<<<<< HEAD
-    public TypeComposition resolve(ParameterizedTypeConstant constClassType, Map<String, Type> mapActual)
-=======
     public TypeComposition resolveClass(ClassTypeConstant constClassType, Map<String, Type> mapActual)
->>>>>>> e5b3ebd8
-        {
-        List<TypeConstant> listParams = constClassType.getParamTypes();
+        {
+        List<TypeConstant> listParams = constClassType.getTypeConstants();
 
         int cParams = listParams.size();
         if (cParams == 0)
@@ -95,15 +91,15 @@
     @Override
     public ObjectHandle createConstHandle(Constant constant, ObjectHeap heap)
         {
-        ArrayConstant constTuple = (ArrayConstant) constant;
-
-        Constant[] aconst = constTuple.getValue();
-        int c = aconst.length;
+        TupleConstant constTuple = (TupleConstant) constant;
+
+        List<Constant> list = constTuple.getValue();
+        int c = list.size();
         ObjectHandle[] ahValue = new ObjectHandle[c];
         Type[] aType = new Type[c];
         for (int i = 0; i < c; i++)
             {
-            Constant constValue = aconst[i];
+            Constant constValue = list.get(i);
 
             ahValue[i] = heap.ensureConstHandle(constValue.getPosition());
             aType[i] = heap.getConstTemplate(constValue).f_clazzCanonical.ensurePublicType();
